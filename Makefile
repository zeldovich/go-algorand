GOPATH		:= $(shell go env GOPATH)
GOPATH1		:= $(firstword $(subst :, ,$(GOPATH)))
export GOPATH
GO111MODULE	:= on
export GO111MODULE
UNAME		:= $(shell uname)
SRCPATH     := $(shell pwd)
ARCH        := $(shell ./scripts/archtype.sh)

# If build number already set, use it - to ensure same build number across multiple platforms being built
BUILDNUMBER      ?= $(shell ./scripts/compute_build_number.sh)
COMMITHASH       := $(shell ./scripts/compute_build_commit.sh)
BUILDBRANCH      ?= $(shell ./scripts/compute_branch.sh)
BUILDCHANNEL     ?= $(shell ./scripts/compute_branch_channel.sh $(BUILDBRANCH))
DEFAULTNETWORK   ?= $(shell ./scripts/compute_branch_network.sh $(BUILDBRANCH))
DEFAULT_DEADLOCK ?= $(shell ./scripts/compute_branch_deadlock_default.sh $(BUILDBRANCH))

ifeq ($(UNAME), Linux)
EXTLDFLAGS := -static-libstdc++ -static-libgcc
endif

GOTAGS          := --tags "sqlite_unlock_notify sqlite_omit_load_extension"
GOTRIMPATH	:= $(shell go help build | grep -q .-trimpath && echo -trimpath)

GOLDFLAGS_BASE  := -X github.com/algorand/go-algorand/config.BuildNumber=$(BUILDNUMBER) \
		 -X github.com/algorand/go-algorand/config.CommitHash=$(COMMITHASH) \
		 -X github.com/algorand/go-algorand/config.Branch=$(BUILDBRANCH) \
		 -X github.com/algorand/go-algorand/config.DefaultDeadlock=$(DEFAULT_DEADLOCK) \
		 -extldflags \"$(EXTLDFLAGS)\"

GOLDFLAGS := $(GOLDFLAGS_BASE) \
		 -X github.com/algorand/go-algorand/config.Channel=$(BUILDCHANNEL)

UNIT_TEST_SOURCES := $(sort $(shell GO111MODULE=off go list ./... | grep -v /go-algorand/test/ ))
ALGOD_API_PACKAGES := $(sort $(shell GO111MODULE=off cd daemon/algod/api; go list ./... ))

default: build

# tools

fmt:
	go fmt ./...

fix: build
	$(GOPATH1)/bin/algofix */

fixcheck: build
	$(GOPATH1)/bin/algofix -error */

lint: deps
	$(GOPATH1)/bin/golint ./...

vet:
	go vet ./...

sanity: vet fix lint fmt

cover:
	go test $(GOTAGS) -coverprofile=cover.out $(UNIT_TEST_SOURCES)

prof:
	cd node && go test $(GOTAGS) -cpuprofile=cpu.out -memprofile=mem.out -mutexprofile=mutex.out

generate: deps
	PATH=$(GOPATH1)/bin:$$PATH go generate ./...

# build our fork of libsodium, placing artifacts into crypto/lib/ and crypto/include/
crypto/lib/libsodium.a:
	cd crypto/libsodium-fork && \
		./autogen.sh && \
		./configure --disable-shared --prefix="$(SRCPATH)/crypto/" && \
		$(MAKE) && \
		$(MAKE) install

deps:
	./scripts/check_deps.sh

# artifacts

# Regenerate algod swagger spec files
ALGOD_API_SWAGGER_SPEC := daemon/algod/api/swagger.json
ALGOD_API_FILES := $(shell find daemon/algod/api/server/common daemon/algod/api/server/v1 daemon/algod/api/spec/v1 -type f) \
	daemon/algod/api/server/router.go
ALGOD_API_SWAGGER_INJECT := daemon/algod/api/server/lib/bundledSpecInject.go

# Note that swagger.json requires the go-swagger dep.
$(ALGOD_API_SWAGGER_SPEC): $(ALGOD_API_FILES) crypto/lib/libsodium.a
	cd daemon/algod/api && \
		PATH=$(GOPATH1)/bin:$$PATH \
		go generate ./...

$(ALGOD_API_SWAGGER_INJECT): $(ALGOD_API_SWAGGER_SPEC) $(ALGOD_API_SWAGGER_SPEC).validated
	./daemon/algod/api/server/lib/bundle_swagger_json.sh

# Regenerate kmd swagger spec files
KMD_API_SWAGGER_SPEC := daemon/kmd/api/swagger.json
KMD_API_FILES := $(shell find daemon/kmd/api/ -type f | grep -v $(KMD_API_SWAGGER_SPEC))
KMD_API_SWAGGER_WRAPPER := kmdSwaggerWrappers.go
KMD_API_SWAGGER_INJECT := daemon/kmd/lib/kmdapi/bundledSpecInject.go

$(KMD_API_SWAGGER_SPEC): $(KMD_API_FILES) crypto/lib/libsodium.a
	cd daemon/kmd/lib/kmdapi && \
		python genSwaggerWrappers.py $(KMD_API_SWAGGER_WRAPPER)
	cd daemon/kmd && \
		PATH=$(GOPATH1)/bin:$$PATH \
		go generate ./...
	rm daemon/kmd/lib/kmdapi/$(KMD_API_SWAGGER_WRAPPER)

%/swagger.json.validated: %/swagger.json
	@problem=$$(cat $< | jq -c '.definitions[].properties | select(. != null) | with_entries(select(.value.type=="array" and .value.items.format=="uint8")) | select(. != {}) | keys[]'); \
	if [ "$${problem}" != "" ]; then \
		echo "detected uint8 array in $<:\n$${problem}\nDid you mean to use \"type: string, format: byte\"?"; \
		echo "you will need to fix these swagger problems to allow build to proceed"; \
		exit 1; \
	else \
		touch $@; \
	fi

$(KMD_API_SWAGGER_INJECT): $(KMD_API_SWAGGER_SPEC) $(KMD_API_SWAGGER_SPEC).validated
	./daemon/kmd/lib/kmdapi/bundle_swagger_json.sh

# develop

build: buildsrc gen

<<<<<<< HEAD
buildsrc: $(SRCPATH)/crypto/lib/libsodium.a node_exporter NONGO_BIN deps
	cd $(SRCPATH) && \
		go install $(GOTAGS) -ldflags="$(GOLDFLAGS)" $(SOURCES)
	cd $(SRCPATH) && \
		go vet $(UNIT_TEST_SOURCES) $(E2E_TEST_SOURCES)
=======
buildsrc: crypto/lib/libsodium.a node_exporter NONGO_BIN deps $(ALGOD_API_SWAGGER_INJECT) $(KMD_API_SWAGGER_INJECT)
	go install $(GOTRIMPATH) $(GOTAGS) -ldflags="$(GOLDFLAGS)" ./...

SOURCES_RACE := github.com/algorand/go-algorand/cmd/kmd
>>>>>>> ca79887f

## Build binaries with the race detector enabled in them.
## This allows us to run e2e tests with race detection.
## We overwrite bin-race/kmd with a non -race version due to
## the incredible performance impact of -race on Scrypt.
build-race: build
	@mkdir -p $(GOPATH1)/bin-race
	GOBIN=$(GOPATH1)/bin-race go install $(GOTRIMPATH) $(GOTAGS) -race -ldflags="$(GOLDFLAGS)" ./...
	GOBIN=$(GOPATH1)/bin-race go install $(GOTRIMPATH) $(GOTAGS) -ldflags="$(GOLDFLAGS)" $(SOURCES_RACE)
	go vet ./...

NONGO_BIN_FILES=$(GOPATH1)/bin/find-nodes.sh $(GOPATH1)/bin/update.sh $(GOPATH1)/bin/COPYING $(GOPATH1)/bin/ddconfig.sh

NONGO_BIN: $(NONGO_BIN_FILES)

$(GOPATH1)/bin/find-nodes.sh: scripts/find-nodes.sh

$(GOPATH1)/bin/update.sh: cmd/updater/update.sh

$(GOPATH1)/bin/COPYING: COPYING

$(GOPATH1)/bin/ddconfig.sh: scripts/ddconfig.sh

$(GOPATH1)/bin/%:
	cp -f $< $@

test: build
	go test $(GOTAGS) -race $(UNIT_TEST_SOURCES)

fulltest: build-race
	for PACKAGE_DIRECTORY in $(UNIT_TEST_SOURCES) ; do \
		go test $(GOTAGS) -timeout 2000s -race $$PACKAGE_DIRECTORY; \
	done

shorttest: build-race $(addprefix short_test_target_, $(UNIT_TEST_SOURCES))

$(addprefix short_test_target_, $(UNIT_TEST_SOURCES)): build
	@go test $(GOTAGS) -short -timeout 2000s -race $(subst short_test_target_,,$@)

integration: build-race
	./test/scripts/run_integration_tests.sh

testall: fulltest integration

# generated files we should make sure we clean
GENERATED_FILES := daemon/algod/api/bundledSpecInject.go \
	daemon/algod/api/lib/bundledSpecInject.go \
	daemon/kmd/lib/kmdapi/bundledSpecInject.go \
	$(ALGOD_API_SWAGGER_SPEC) $(ALGOD_API_SWAGGER_SPEC).validated \
	$(KMD_API_SWAGGER_SPEC) $(KMD_API_SWAGGER_SPEC).validated

clean:
	go clean -i ./...
	rm -f $(GOPATH1)/bin/node_exporter
	rm -f $(GENERATED_FILES)
	cd crypto/libsodium-fork && \
		test ! -e Makefile || make clean
	rm -rf crypto/lib

# clean without crypto
cleango:
	go clean -i ./...
	rm -f $(GOPATH1)/bin/node_exporter
	rm -f $(GENERATED_FILES)

# assign the phony target node_exporter the dependency of the actual executable.
node_exporter: $(GOPATH1)/bin/node_exporter

# The recipe for making the node_exporter is by extracting it from the gzipped&tar file.
# The file is was taken from the S3 cloud and it traditionally stored at
# /travis-build-artifacts-us-ea-1.algorand.network/algorand/node_exporter/latest/node_exporter-stable-linux-x86_64.tar.gz
$(GOPATH1)/bin/node_exporter:
	tar -xzvf installer/external/node_exporter-stable-$(shell ./scripts/ostype.sh)-$(shell uname -m | tr '[:upper:]' '[:lower:]').tar.gz -C $(GOPATH1)/bin

# deploy

deploy:
	scripts/deploy_dev.sh

.PRECIOUS: gen/%/genesis.json

# devnet & testnet
NETWORKS = testnet devnet

gen/%/genesis.dump: gen/%/genesis.json
	./scripts/dump_genesis.sh $< > $@

gen/%/genesis.json: gen/%.json gen/generate.go buildsrc
	$(GOPATH1)/bin/genesis -q -n $(shell basename $(shell dirname $@)) -c $< -d $(subst .json,,$<)

gen: $(addsuffix gen, $(NETWORKS)) mainnetgen

$(addsuffix gen, $(NETWORKS)): %gen: gen/%/genesis.dump

# mainnet

gen/mainnet/genesis.dump: gen/mainnet/genesis.json
	./scripts/dump_genesis.sh gen/mainnet/genesis.json > gen/mainnet/genesis.dump

mainnetgen: gen/mainnet/genesis.dump

gen/mainnet/genesis.json: gen/pregen/mainnet/genesis.csv buildsrc
	mkdir -p gen/mainnet
	cat gen/pregen/mainnet/genesis.csv | $(GOPATH1)/bin/incorporate -m gen/pregen/mainnet/metadata.json > gen/mainnet/genesis.json

capabilities: build
	sudo setcap cap_ipc_lock+ep $(GOPATH1)/bin/kmd

dump: $(addprefix gen/,$(addsuffix /genesis.dump, $(NETWORKS)))

install: build
	scripts/dev_install.sh -p $(GOPATH1)/bin

.PHONY: default fmt vet lint sanity cover prof deps build test fulltest shorttest clean cleango deploy node_exporter install %gen gen NONGO_BIN<|MERGE_RESOLUTION|>--- conflicted
+++ resolved
@@ -123,18 +123,10 @@
 
 build: buildsrc gen
 
-<<<<<<< HEAD
-buildsrc: $(SRCPATH)/crypto/lib/libsodium.a node_exporter NONGO_BIN deps
-	cd $(SRCPATH) && \
-		go install $(GOTAGS) -ldflags="$(GOLDFLAGS)" $(SOURCES)
-	cd $(SRCPATH) && \
-		go vet $(UNIT_TEST_SOURCES) $(E2E_TEST_SOURCES)
-=======
 buildsrc: crypto/lib/libsodium.a node_exporter NONGO_BIN deps $(ALGOD_API_SWAGGER_INJECT) $(KMD_API_SWAGGER_INJECT)
 	go install $(GOTRIMPATH) $(GOTAGS) -ldflags="$(GOLDFLAGS)" ./...
 
 SOURCES_RACE := github.com/algorand/go-algorand/cmd/kmd
->>>>>>> ca79887f
 
 ## Build binaries with the race detector enabled in them.
 ## This allows us to run e2e tests with race detection.
