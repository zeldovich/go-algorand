--- conflicted
+++ resolved
@@ -29,10 +29,7 @@
 	"github.com/algorand/go-algorand/config"
 	"github.com/algorand/go-algorand/crypto"
 	"github.com/algorand/go-algorand/data/basics"
-<<<<<<< HEAD
-=======
 	"github.com/algorand/go-algorand/data/bookkeeping"
->>>>>>> ca79887f
 	"github.com/algorand/go-algorand/data/transactions"
 	"github.com/algorand/go-algorand/data/transactions/logic"
 	"github.com/algorand/go-algorand/data/transactions/verify"
@@ -87,10 +84,7 @@
 	sendCmd.Flags().Uint64Var(&fee, "fee", 0, "The transaction fee (automatically determined by default), in microAlgos")
 	sendCmd.Flags().Uint64Var(&firstValid, "firstvalid", 0, "The first round where the transaction may be committed to the ledger")
 	sendCmd.Flags().Uint64Var(&lastValid, "lastvalid", 0, "The last round where the transaction may be committed to the ledger")
-<<<<<<< HEAD
-=======
 	sendCmd.Flags().Uint64VarP(&numValidRounds, "validrounds", "v", 0, "The validity period for the transaction, used to calculate lastvalid")
->>>>>>> ca79887f
 	sendCmd.Flags().StringVar(&noteBase64, "noteb64", "", "Note (URL-base64 encoded)")
 	sendCmd.Flags().StringVarP(&noteText, "note", "n", "", "Note text (ignored if --noteb64 used also)")
 	sendCmd.Flags().StringVarP(&lease, "lease", "x", "", "Lease value (base64, optional): no transaction may also acquire this lease until lastvalid")
@@ -330,17 +324,6 @@
 		}
 
 		client := ensureFullClient(dataDir)
-<<<<<<< HEAD
-		if txFilename == "" {
-			// Sign and broadcast the tx
-			wh, pw := ensureWalletHandleMaybePassword(dataDir, walletName, true)
-			tx, err := client.SendPaymentFromWallet(wh, pw, fromAddressResolved, toAddressResolved, fee, amount, noteBytes, closeToAddressResolved, basics.Round(firstValid), basics.Round(lastValid))
-
-			// update information from Transaction
-			txid := tx.ID().String()
-			fee = tx.Fee.Raw
-
-=======
 		firstValid, lastValid, err = client.ComputeValidityRounds(firstValid, lastValid, numValidRounds)
 		if err != nil {
 			reportErrorf(err.Error())
@@ -355,7 +338,6 @@
 		var stx transactions.SignedTxn
 		if lsig.Logic != nil {
 			params, err := client.SuggestedParams()
->>>>>>> ca79887f
 			if err != nil {
 				reportErrorf(errorNodeStatus, err)
 			}
@@ -407,34 +389,7 @@
 				}
 			}
 		} else {
-<<<<<<< HEAD
-			payment, err := client.ConstructPayment(fromAddressResolved, toAddressResolved, fee, amount, noteBytes, closeToAddressResolved, basics.Round(firstValid), basics.Round(lastValid))
-			if err != nil {
-				reportErrorf(errorConstructingTX, err)
-			}
-			var stxn transactions.SignedTxn
-			if sign {
-				// Sign the transaction
-				wh, pw := ensureWalletHandleMaybePassword(dataDir, walletName, true)
-				stxn, err = client.SignTransactionWithWallet(wh, pw, payment)
-				if err != nil {
-					reportErrorf(errorConstructingTX, err)
-				}
-			} else {
-				// Wrap in a transactions.SignedTxn with an empty sig.
-				// This way protocol.Encode will encode the transaction type
-				stxn, err = transactions.AssembleSignedTxn(payment, crypto.Signature{}, crypto.MultisigSig{})
-				if err != nil {
-					reportErrorf(errorConstructingTX, err)
-				}
-
-				stxn = populateBlankMultisig(client, dataDir, walletName, stxn)
-			}
-			// Write the SignedTxn to the output file
-			err = ioutil.WriteFile(txFilename, protocol.Encode(stxn), 0600)
-=======
 			err = writeFile(txFilename, protocol.Encode(stx), 0600)
->>>>>>> ca79887f
 			if err != nil {
 				reportErrorf(err.Error())
 			}
