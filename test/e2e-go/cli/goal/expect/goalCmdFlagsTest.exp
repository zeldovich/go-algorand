--- conflicted
+++ resolved
@@ -20,8 +20,6 @@
 }
 
 if { [catch {
-<<<<<<< HEAD
-=======
 
     TestGoalCommandLineFlags "goal node start -p :xxx:445" ".*is not a valid peer address.*"
     TestGoalCommandLineFlags "goal node start -p {http://1.2.3.4:5050;:xxx:445}" ".*is not a valid peer address.*"
@@ -34,7 +32,6 @@
 }
 
 if { [catch {
->>>>>>> fdf3a4c2
 
     TestGoalCommandLineFlags "goal asset create --decimals 0 --validrounds 0 --creator ABC --total 100" ".*can not be zero.*"
     TestGoalCommandLineFlags "goal asset create --decimals 0 --validrounds 1 --lastvalid 1 --creator ABC --total 100" "Only one of .* can be specified"
