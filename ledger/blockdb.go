// Copyright (C) 2019-2020 Algorand, Inc.
// This file is part of go-algorand
//
// go-algorand is free software: you can redistribute it and/or modify
// it under the terms of the GNU Affero General Public License as
// published by the Free Software Foundation, either version 3 of the
// License, or (at your option) any later version.
//
// go-algorand is distributed in the hope that it will be useful,
// but WITHOUT ANY WARRANTY; without even the implied warranty of
// MERCHANTABILITY or FITNESS FOR A PARTICULAR PURPOSE.  See the
// GNU Affero General Public License for more details.
//
// You should have received a copy of the GNU Affero General Public License
// along with go-algorand.  If not, see <https://www.gnu.org/licenses/>.

package ledger

import (
	"database/sql"
	"fmt"

	"github.com/mattn/go-sqlite3"

	"github.com/algorand/go-algorand/agreement"
	"github.com/algorand/go-algorand/data/basics"
	"github.com/algorand/go-algorand/data/bookkeeping"
	"github.com/algorand/go-algorand/protocol"
)

// 2019-12-15: removed column 'auxdata blob' from 'CREATE TABLE' statement. It was not explicitly removed from databases and may continue to exist with empty entries in some old databases.
var blockSchema = []string{
	`CREATE TABLE IF NOT EXISTS blocks (
		rnd integer primary key,
		proto text,
		hdrdata blob,
		blkdata blob,
		certdata blob)`,
}

var blockResetExprs = []string{
	`DROP TABLE IF EXISTS blocks`,
}

func blockInit(tx *sql.Tx, initBlocks []bookkeeping.Block) error {
	for _, tableCreate := range blockSchema {
		_, err := tx.Exec(tableCreate)
		if err != nil {
			return fmt.Errorf("blockdb blockInit could not create table %v", err)
		}
	}

	next, err := blockNext(tx)
	if err != nil {
		return err
	}

	if next == 0 {
		for _, blk := range initBlocks {
			err = blockPut(tx, blk, agreement.Certificate{})
			if err != nil {
				serr, ok := err.(sqlite3.Error)
				if ok && serr.Code == sqlite3.ErrConstraint {
					continue
				}
				return err
			}
		}
	}

	return nil
}

func blockResetDB(tx *sql.Tx) error {
	for _, stmt := range blockResetExprs {
		_, err := tx.Exec(stmt)
		if err != nil {
			return err
		}
	}
	return nil
}

func blockGet(tx *sql.Tx, rnd basics.Round) (blk bookkeeping.Block, err error) {
	var buf []byte
	err = tx.QueryRow("SELECT blkdata FROM blocks WHERE rnd=?", rnd).Scan(&buf)
	if err != nil {
		if err == sql.ErrNoRows {
			err = ErrNoEntry{Round: rnd}
		}

		return
	}

	err = protocol.Decode(buf, &blk)
	return
}

func blockGetHdr(tx *sql.Tx, rnd basics.Round) (hdr bookkeeping.BlockHeader, err error) {
	var buf []byte
	err = tx.QueryRow("SELECT hdrdata FROM blocks WHERE rnd=?", rnd).Scan(&buf)
	if err != nil {
		if err == sql.ErrNoRows {
			err = ErrNoEntry{Round: rnd}
		}

		return
	}

	err = protocol.Decode(buf, &hdr)
	return
}

func blockGetEncodedCert(tx *sql.Tx, rnd basics.Round) (blk []byte, cert []byte, err error) {
	err = tx.QueryRow("SELECT blkdata, certdata FROM blocks WHERE rnd=?", rnd).Scan(&blk, &cert)
	if err != nil {
		if err == sql.ErrNoRows {
			err = ErrNoEntry{Round: rnd}
		}

		return
	}
	return
}

func blockGetCert(tx *sql.Tx, rnd basics.Round) (blk bookkeeping.Block, cert agreement.Certificate, err error) {
	blkbuf, certbuf, err := blockGetEncodedCert(tx, rnd)
	if err != nil {
		return
	}
	err = protocol.Decode(blkbuf, &blk)
	if err != nil {
		return
	}

	err = protocol.Decode(certbuf, &cert)
	if err != nil {
		return
	}

	return
}

<<<<<<< HEAD
func blockGetAux(tx *sql.Tx, rnd basics.Round) (blk bookkeeping.Block, aux evalAux, err error) {
	var blkbuf []byte
	var auxbuf []byte
	err = tx.QueryRow("SELECT blkdata, auxdata FROM blocks WHERE rnd=?", rnd).Scan(&blkbuf, &auxbuf)
	if err != nil {
		if err == sql.ErrNoRows {
			err = ErrNoEntry{Round: rnd}
		}

		return
	}

	err = protocol.Decode(blkbuf, &blk)
	if err != nil {
		return
	}

	return
}

func blockPut(tx *sql.Tx, blk bookkeeping.Block, cert agreement.Certificate, aux evalAux) error {
=======
func blockPut(tx *sql.Tx, blk bookkeeping.Block, cert agreement.Certificate) error {
>>>>>>> 5df2b13a
	var max sql.NullInt64
	err := tx.QueryRow("SELECT MAX(rnd) FROM blocks").Scan(&max)
	if err != nil {
		return err
	}

	if max.Valid {
		if blk.Round() != basics.Round(max.Int64+1) {
			err = fmt.Errorf("inserting block %d but expected %d", blk.Round(), max.Int64+1)
			return err
		}
	} else {
		if blk.Round() != 0 {
			err = fmt.Errorf("inserting block %d but expected 0", blk.Round())
			return err
		}
	}

	_, err = tx.Exec("INSERT INTO blocks (rnd, proto, hdrdata, blkdata, certdata) VALUES (?, ?, ?, ?, ?)",
		blk.Round(),
		blk.CurrentProtocol,
		protocol.Encode(&blk.BlockHeader),
		protocol.Encode(&blk),
		protocol.Encode(&cert),
	)
	return err
}

func blockNext(tx *sql.Tx) (basics.Round, error) {
	var max sql.NullInt64
	err := tx.QueryRow("SELECT MAX(rnd) FROM blocks").Scan(&max)
	if err != nil {
		return 0, err
	}

	if max.Valid {
		return basics.Round(max.Int64 + 1), nil
	}

	return 0, nil
}

func blockLatest(tx *sql.Tx) (basics.Round, error) {
	var max sql.NullInt64
	err := tx.QueryRow("SELECT MAX(rnd) FROM blocks").Scan(&max)
	if err != nil {
		return 0, err
	}

	if max.Valid {
		return basics.Round(max.Int64), nil
	}

	return 0, fmt.Errorf("no blocks present")
}

func blockEarliest(tx *sql.Tx) (basics.Round, error) {
	var min sql.NullInt64
	err := tx.QueryRow("SELECT MIN(rnd) FROM blocks").Scan(&min)
	if err != nil {
		return 0, err
	}

	if min.Valid {
		return basics.Round(min.Int64), nil
	}

	return 0, fmt.Errorf("no blocks present")
}

func blockForgetBefore(tx *sql.Tx, rnd basics.Round) error {
	next, err := blockNext(tx)
	if err != nil {
		return err
	}

	if rnd >= next {
		return fmt.Errorf("forgetting too much: rnd %d >= next %d", rnd, next)
	}

	_, err = tx.Exec("DELETE FROM blocks WHERE rnd<?", rnd)
	return err
}<|MERGE_RESOLUTION|>--- conflicted
+++ resolved
@@ -141,31 +141,7 @@
 	return
 }
 
-<<<<<<< HEAD
-func blockGetAux(tx *sql.Tx, rnd basics.Round) (blk bookkeeping.Block, aux evalAux, err error) {
-	var blkbuf []byte
-	var auxbuf []byte
-	err = tx.QueryRow("SELECT blkdata, auxdata FROM blocks WHERE rnd=?", rnd).Scan(&blkbuf, &auxbuf)
-	if err != nil {
-		if err == sql.ErrNoRows {
-			err = ErrNoEntry{Round: rnd}
-		}
-
-		return
-	}
-
-	err = protocol.Decode(blkbuf, &blk)
-	if err != nil {
-		return
-	}
-
-	return
-}
-
-func blockPut(tx *sql.Tx, blk bookkeeping.Block, cert agreement.Certificate, aux evalAux) error {
-=======
 func blockPut(tx *sql.Tx, blk bookkeeping.Block, cert agreement.Certificate) error {
->>>>>>> 5df2b13a
 	var max sql.NullInt64
 	err := tx.QueryRow("SELECT MAX(rnd) FROM blocks").Scan(&max)
 	if err != nil {
