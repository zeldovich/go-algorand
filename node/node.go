// Copyright (C) 2019-2020 Algorand, Inc.
// This file is part of go-algorand
//
// go-algorand is free software: you can redistribute it and/or modify
// it under the terms of the GNU Affero General Public License as
// published by the Free Software Foundation, either version 3 of the
// License, or (at your option) any later version.
//
// go-algorand is distributed in the hope that it will be useful,
// but WITHOUT ANY WARRANTY; without even the implied warranty of
// MERCHANTABILITY or FITNESS FOR A PARTICULAR PURPOSE.  See the
// GNU Affero General Public License for more details.
//
// You should have received a copy of the GNU Affero General Public License
// along with go-algorand.  If not, see <https://www.gnu.org/licenses/>.

// Package node is the Algorand node itself, with functions exposed to the frontend
package node

import (
	"context"
	"fmt"
	"io/ioutil"
	"os"
	"path/filepath"
	"sync"
	"time"

	"github.com/algorand/go-algorand/agreement"
	"github.com/algorand/go-algorand/agreement/gossip"
	"github.com/algorand/go-algorand/catchup"
	"github.com/algorand/go-algorand/compactcert"
	"github.com/algorand/go-algorand/config"
	"github.com/algorand/go-algorand/crypto"
	"github.com/algorand/go-algorand/data"
	"github.com/algorand/go-algorand/data/account"
	"github.com/algorand/go-algorand/data/basics"
	"github.com/algorand/go-algorand/data/bookkeeping"
	"github.com/algorand/go-algorand/data/committee"
	"github.com/algorand/go-algorand/data/pools"
	"github.com/algorand/go-algorand/data/transactions"
	"github.com/algorand/go-algorand/data/transactions/verify"
	"github.com/algorand/go-algorand/ledger"
	"github.com/algorand/go-algorand/logging"
	"github.com/algorand/go-algorand/network"
	"github.com/algorand/go-algorand/network/messagetracer"
	"github.com/algorand/go-algorand/node/indexer"
	"github.com/algorand/go-algorand/protocol"
	"github.com/algorand/go-algorand/rpcs"
	"github.com/algorand/go-algorand/util/db"
	"github.com/algorand/go-algorand/util/execpool"
	"github.com/algorand/go-algorand/util/metrics"
	"github.com/algorand/go-algorand/util/timers"
	"github.com/algorand/go-deadlock"
)

const participationKeyCheckSecs = 60

// StatusReport represents the current basic status of the node
type StatusReport struct {
	LastRound                          basics.Round
	LastVersion                        protocol.ConsensusVersion
	NextVersion                        protocol.ConsensusVersion
	NextVersionRound                   basics.Round
	NextVersionSupported               bool
	LastRoundTimestamp                 time.Time
	SynchronizingTime                  time.Duration
	CatchupTime                        time.Duration
	HasSyncedSinceStartup              bool
	StoppedAtUnsupportedRound          bool
	LastCatchpoint                     string // the last catchpoint hit by the node. This would get updated regardless of whether the node is catching up using catchpoints or not.
	Catchpoint                         string // the catchpoint where we're currently catching up to. If the node isn't in fast catchup mode, it will be empty.
	CatchpointCatchupTotalAccounts     uint64
	CatchpointCatchupProcessedAccounts uint64
	CatchpointCatchupVerifiedAccounts  uint64
	CatchpointCatchupTotalBlocks       uint64
	CatchpointCatchupAcquiredBlocks    uint64
}

// TimeSinceLastRound returns the time since the last block was approved (locally), or 0 if no blocks seen
func (status StatusReport) TimeSinceLastRound() time.Duration {
	if status.LastRoundTimestamp.IsZero() {
		return time.Duration(0)
	}

	return time.Since(status.LastRoundTimestamp)
}

// AlgorandFullNode specifies and implements a full Algorand node.
type AlgorandFullNode struct {
	nodeContextData

	mu        deadlock.Mutex
	ctx       context.Context
	cancelCtx context.CancelFunc
	config    config.Local

	ledger *data.Ledger
	net    network.GossipNode

	transactionPool *pools.TransactionPool
	txHandler       *data.TxHandler
	accountManager  *data.AccountManager

	agreementService         *agreement.Service
	catchupService           *catchup.Service
	catchpointCatchupService *catchup.CatchpointCatchupService
	blockService             *rpcs.BlockService
	ledgerService            *rpcs.LedgerService
	wsFetcherService         *rpcs.WsFetcherService // to handle inbound gossip msgs for fetching over gossip
	txPoolSyncerService      *rpcs.TxSyncer

	indexer *indexer.Indexer

	rootDir     string
	genesisID   string
	genesisHash crypto.Digest

	log logging.Logger

	// syncStatusMu used for locking lastRoundTimestamp and hasSyncedSinceStartup
	// syncStatusMu added so OnNewBlock wouldn't be blocked by oldKeyDeletionThread during catchup
	syncStatusMu          deadlock.Mutex
	lastRoundTimestamp    time.Time
	hasSyncedSinceStartup bool

	cryptoPool                         execpool.ExecutionPool
	lowPriorityCryptoVerificationPool  execpool.BacklogPool
	highPriorityCryptoVerificationPool execpool.BacklogPool
	catchupBlockAuth                   blockAuthenticatorImpl

	oldKeyDeletionNotify        chan struct{}
	monitoringRoutinesWaitGroup sync.WaitGroup

<<<<<<< HEAD
	compactCert *compactcert.Worker
=======
	tracer messagetracer.MessageTracer
>>>>>>> c17ef9bc
}

// TxnWithStatus represents information about a single transaction,
// in particular, whether it has appeared in some block yet or not,
// and whether it was kicked out of the txpool due to some error.
type TxnWithStatus struct {
	Txn transactions.SignedTxn

	// Zero indicates no confirmation
	ConfirmedRound basics.Round

	// PoolError indicates that the transaction was kicked out of this
	// node's transaction pool (and specifies why that happened).  An
	// empty string indicates the transaction wasn't kicked out of this
	// node's txpool due to an error.
	PoolError string

	// ApplyData is the transaction.ApplyData, if committed.
	ApplyData transactions.ApplyData
}

// MakeFull sets up an Algorand full node
// (i.e., it returns a node that participates in consensus)
func MakeFull(log logging.Logger, rootDir string, cfg config.Local, phonebookAddresses []string, genesis bookkeeping.Genesis) (*AlgorandFullNode, error) {

	node := new(AlgorandFullNode)
	node.rootDir = rootDir
	node.config = cfg
	node.log = log.With("name", cfg.NetAddress)
	node.genesisID = genesis.ID()
	node.genesisHash = crypto.HashObj(genesis)

	// tie network, block fetcher, and agreement services together
	p2pNode, err := network.NewWebsocketNetwork(node.log, node.config, phonebookAddresses, genesis.ID(), genesis.Network)
	if err != nil {
		log.Errorf("could not create websocket node: %v", err)
		return nil, err
	}
	p2pNode.SetPrioScheme(node)
	node.net = p2pNode
	node.accountManager = data.MakeAccountManager(log)

	accountListener := makeTopAccountListener(log)

	// load stored data
	genesisDir := filepath.Join(rootDir, genesis.ID())
	ledgerPathnamePrefix := filepath.Join(genesisDir, config.LedgerFilenamePrefix)

	// create initial ledger, if it doesn't exist
	os.Mkdir(genesisDir, 0700)
	var genalloc data.GenesisBalances
	genalloc, err = bootstrapData(genesis, log)
	if err != nil {
		log.Errorf("Cannot load genesis allocation: %v", err)
		return nil, err
	}

	node.cryptoPool = execpool.MakePool(node)
	node.lowPriorityCryptoVerificationPool = execpool.MakeBacklog(node.cryptoPool, 2*node.cryptoPool.GetParallelism(), execpool.LowPriority, node)
	node.highPriorityCryptoVerificationPool = execpool.MakeBacklog(node.cryptoPool, 2*node.cryptoPool.GetParallelism(), execpool.HighPriority, node)
	node.ledger, err = data.LoadLedger(node.log, ledgerPathnamePrefix, false, genesis.Proto, genalloc, node.genesisID, node.genesisHash, []ledger.BlockListener{}, cfg)
	if err != nil {
		log.Errorf("Cannot initialize ledger (%s): %v", ledgerPathnamePrefix, err)
		return nil, err
	}

	node.transactionPool = pools.MakeTransactionPool(node.ledger.Ledger, cfg, node.log)

	blockListeners := []ledger.BlockListener{
		node.transactionPool,
		node,
	}

	if node.config.EnableTopAccountsReporting {
		blockListeners = append(blockListeners, &accountListener)
	}
	node.ledger.RegisterBlockListeners(blockListeners)
	node.txHandler = data.MakeTxHandler(node.transactionPool, node.ledger, node.net, node.genesisID, node.genesisHash, node.lowPriorityCryptoVerificationPool)

	// Indexer setup
	if cfg.IsIndexerActive && cfg.Archival {
		node.indexer, err = indexer.MakeIndexer(genesisDir, node.ledger, false)
		if err != nil {
			logging.Base().Errorf("failed to make indexer -  %v", err)
			return nil, err
		}
	}

	node.blockService = rpcs.MakeBlockService(cfg, node.ledger, p2pNode, node.genesisID)
	node.ledgerService = rpcs.MakeLedgerService(cfg, node.ledger, p2pNode, node.genesisID)
	node.wsFetcherService = rpcs.MakeWsFetcherService(node.log, p2pNode)
	rpcs.RegisterTxService(node.transactionPool, p2pNode, node.genesisID, cfg.TxPoolSize, cfg.TxSyncServeResponseSize)

	crashPathname := filepath.Join(genesisDir, config.CrashFilename)
	crashAccess, err := db.MakeAccessor(crashPathname, false, false)
	if err != nil {
		log.Errorf("Cannot load crash data: %v", err)
		return nil, err
	}

	blockValidator := blockValidatorImpl{l: node.ledger, verificationPool: node.highPriorityCryptoVerificationPool}
	agreementLedger := makeAgreementLedger(node.ledger, node.net)

	agreementParameters := agreement.Parameters{
		Logger:         log,
		Accessor:       crashAccess,
		Clock:          timers.MakeMonotonicClock(time.Now()),
		Local:          node.config,
		Network:        gossip.WrapNetwork(node.net, log),
		Ledger:         agreementLedger,
		BlockFactory:   node,
		BlockValidator: blockValidator,
		KeyManager:     node.accountManager,
		RandomSource:   node,
		BacklogPool:    node.highPriorityCryptoVerificationPool,
	}
	node.agreementService = agreement.MakeService(agreementParameters)

	node.catchupBlockAuth = blockAuthenticatorImpl{Ledger: node.ledger, AsyncVoteVerifier: agreement.MakeAsyncVoteVerifier(node.lowPriorityCryptoVerificationPool)}
	node.catchupService = catchup.MakeService(node.log, node.config, p2pNode, node.ledger, node.wsFetcherService, node.catchupBlockAuth, agreementLedger.UnmatchedPendingCertificates)
	node.txPoolSyncerService = rpcs.MakeTxSyncer(node.transactionPool, node.net, node.txHandler.SolicitedTxHandler(), time.Duration(cfg.TxSyncIntervalSeconds)*time.Second, time.Duration(cfg.TxSyncTimeoutSeconds)*time.Second, cfg.TxSyncServeResponseSize)

	err = node.loadParticipationKeys()
	if err != nil {
		log.Errorf("Cannot load participation keys: %v", err)
		return nil, err
	}

	node.oldKeyDeletionNotify = make(chan struct{}, 1)

	catchpointCatchupState, err := node.ledger.GetCatchpointCatchupState(context.Background())
	if err != nil {
		log.Errorf("unable to determine catchpoint catchup state: %v", err)
		return nil, err
	}
	if catchpointCatchupState != ledger.CatchpointCatchupStateInactive {
		node.catchpointCatchupService, err = catchup.MakeResumedCatchpointCatchupService(context.Background(), node, node.log, node.net, node.ledger.Ledger, node.config)
		if err != nil {
			log.Errorf("unable to create catchpoint catchup service: %v", err)
			return nil, err
		}
	}

<<<<<<< HEAD
	compactCertPathname := filepath.Join(genesisDir, config.CompactCertFilename)
	compactCertAccess, err := db.MakeAccessor(compactCertPathname, false, false)
	if err != nil {
		log.Errorf("Cannot load compact cert data: %v", err)
		return nil, err
	}
	node.compactCert = compactcert.MkWorker(compactCertAccess, node.log, node.accountManager, node.ledger.Ledger, node.net, node)
=======
	node.tracer = messagetracer.NewTracer(log).Init(cfg)
	gossip.SetTrace(agreementParameters.Network, node.tracer)
>>>>>>> c17ef9bc

	return node, err
}

func bootstrapData(genesis bookkeeping.Genesis, log logging.Logger) (data.GenesisBalances, error) {
	genalloc := make(map[basics.Address]basics.AccountData)
	for _, entry := range genesis.Allocation {
		addr, err := basics.UnmarshalChecksumAddress(entry.Address)
		if err != nil {
			log.Errorf("Cannot parse genesis addr %s: %v", entry.Address, err)
			return data.GenesisBalances{}, err
		}

		_, present := genalloc[addr]
		if present {
			err = fmt.Errorf("repeated allocation to %s", entry.Address)
			log.Error(err)
			return data.GenesisBalances{}, err
		}

		genalloc[addr] = entry.State
	}

	feeSink, err := basics.UnmarshalChecksumAddress(genesis.FeeSink)
	if err != nil {
		log.Errorf("Cannot parse fee sink addr %s: %v", genesis.FeeSink, err)
		return data.GenesisBalances{}, err
	}

	rewardsPool, err := basics.UnmarshalChecksumAddress(genesis.RewardsPool)
	if err != nil {
		log.Errorf("Cannot parse rewards pool addr %s: %v", genesis.RewardsPool, err)
		return data.GenesisBalances{}, err
	}

	return data.MakeTimestampedGenesisBalances(genalloc, feeSink, rewardsPool, genesis.Timestamp), nil
}

// Config returns a copy of the node's Local configuration
func (node *AlgorandFullNode) Config() config.Local {
	return node.config
}

// Start the node: connect to peers and run the agreement service while obtaining a lock. Doesn't wait for initial sync.
func (node *AlgorandFullNode) Start() {
	node.mu.Lock()
	defer node.mu.Unlock()

	// Set up a context we can use to cancel goroutines on Stop()
	node.ctx, node.cancelCtx = context.WithCancel(context.Background())

	// start accepting connections
	node.net.Start()
	node.config.NetAddress, _ = node.net.Address()

	if node.catchpointCatchupService != nil {
		node.catchpointCatchupService.Start(node.ctx)
	} else {
		node.wsFetcherService.Start()
		node.catchupService.Start()
		node.agreementService.Start()
		node.txPoolSyncerService.Start(node.catchupService.InitialSyncDone)
		node.blockService.Start()
		node.ledgerService.Start()
		node.txHandler.Start()
		node.compactCert.Start()

		// start indexer
		if idx, err := node.Indexer(); err == nil {
			err := idx.Start()
			if err != nil {
				node.log.Errorf("indexer failed to start, turning it off - %v", err)
				node.config.IsIndexerActive = false
			} else {
				node.log.Info("Indexer was started successfully")
			}
		} else {
			node.log.Infof("Indexer is not available - %v", err)
		}

		node.startMonitoringRoutines()
	}

}

// startMonitoringRoutines starts the internal monitoring routines used by the node.
func (node *AlgorandFullNode) startMonitoringRoutines() {
	node.monitoringRoutinesWaitGroup.Add(3)

	// Periodically check for new participation keys
	go node.checkForParticipationKeys()

	go node.txPoolGaugeThread()
	// Delete old participation keys
	go node.oldKeyDeletionThread()

	// TODO re-enable with configuration flag post V1
	//go logging.UsageLogThread(node.ctx, node.log, 100*time.Millisecond, nil)
}

// waitMonitoringRoutines waits for all the monitoring routines to exit. Note that
// the node.mu must not be taken, and that the node's context should have been canceled.
func (node *AlgorandFullNode) waitMonitoringRoutines() {
	node.monitoringRoutinesWaitGroup.Wait()
}

// ListeningAddress retrieves the node's current listening address, if any.
// Returns true if currently listening, false otherwise.
func (node *AlgorandFullNode) ListeningAddress() (string, bool) {
	node.mu.Lock()
	defer node.mu.Unlock()
	return node.net.Address()
}

// Stop stops running the node. Once a node is closed, it can never start again.
func (node *AlgorandFullNode) Stop() {
	node.mu.Lock()
	defer func() {
		node.mu.Unlock()
		node.waitMonitoringRoutines()
	}()

	node.net.ClearHandlers()
	node.net.Stop()
	if node.catchpointCatchupService != nil {
		node.catchpointCatchupService.Stop()
	} else {
		node.txHandler.Stop()
		node.agreementService.Shutdown()
		node.catchupService.Stop()
		node.txPoolSyncerService.Stop()
		node.blockService.Stop()
		node.ledgerService.Stop()
		node.wsFetcherService.Stop()
	}
	node.catchupBlockAuth.Quit()
	node.highPriorityCryptoVerificationPool.Shutdown()
	node.lowPriorityCryptoVerificationPool.Shutdown()
	node.cryptoPool.Shutdown()
	node.cancelCtx()
	node.compactCert.Shutdown()
	if node.indexer != nil {
		node.indexer.Shutdown()
	}
}

// note: unlike the other two functions, this accepts a whole filename
func (node *AlgorandFullNode) getExistingPartHandle(filename string) (db.Accessor, error) {
	filename = filepath.Join(node.rootDir, node.genesisID, filename)

	_, err := os.Stat(filename)
	if err == nil {
		return db.MakeErasableAccessor(filename)
	}
	return db.Accessor{}, err
}

// Ledger exposes the node's ledger handle to the algod API code
func (node *AlgorandFullNode) Ledger() *data.Ledger {
	return node.ledger
}

// BroadcastSignedTxGroup broadcasts a transaction group that has already been signed.
func (node *AlgorandFullNode) BroadcastSignedTxGroup(txgroup []transactions.SignedTxn) error {
	lastRound := node.ledger.Latest()
	b, err := node.ledger.BlockHdr(lastRound)
	if err != nil {
		node.log.Errorf("could not get block header from last round %v: %v", lastRound, err)
		return err
	}

	_, err = verify.TxnGroup(txgroup, b, node.ledger.VerifiedTransactionCache())
	if err != nil {
		node.log.Warnf("malformed transaction: %v", err)
		return err
	}

	err = node.transactionPool.Remember(txgroup)
	if err != nil {
		node.log.Infof("rejected by local pool: %v - transaction group was %+v", err, txgroup)
		return err
	}

	err = node.ledger.VerifiedTransactionCache().Pin(txgroup)
	if err != nil {
		logging.Base().Infof("unable to pin transaction: %v", err)
	}

	var enc []byte
	var txids []transactions.Txid
	for _, tx := range txgroup {
		enc = append(enc, protocol.Encode(&tx)...)
		txids = append(txids, tx.ID())
	}
	err = node.net.Broadcast(context.TODO(), protocol.TxnTag, enc, true, nil)
	if err != nil {
		node.log.Infof("failure broadcasting transaction to network: %v - transaction group was %+v", err, txgroup)
		return err
	}
	node.log.Infof("Sent signed tx group with IDs %v", txids)
	return nil
}

// ListTxns returns SignedTxns associated with a specific account in a range of Rounds (inclusive).
// TxnWithStatus returns the round in which a particular transaction appeared,
// since that information is not part of the SignedTxn itself.
func (node *AlgorandFullNode) ListTxns(addr basics.Address, minRound basics.Round, maxRound basics.Round) ([]TxnWithStatus, error) {
	result := make([]TxnWithStatus, 0)
	for r := minRound; r <= maxRound; r++ {
		h, err := node.ledger.AddressTxns(addr, r)
		if err != nil {
			return nil, err
		}
		for _, tx := range h {
			result = append(result, TxnWithStatus{
				Txn:            tx.SignedTxn,
				ConfirmedRound: r,
				ApplyData:      tx.ApplyData,
			})
		}
	}
	return result, nil
}

// GetTransaction looks for the required txID within with a specific account withing a range of rounds (inclusive) and
// returns the SignedTxn and true iff it finds the transaction.
func (node *AlgorandFullNode) GetTransaction(addr basics.Address, txID transactions.Txid, minRound basics.Round, maxRound basics.Round) (TxnWithStatus, bool) {
	// start with the most recent round, and work backwards:
	// this will abort early if it hits pruned rounds
	if maxRound < minRound {
		return TxnWithStatus{}, false
	}
	r := maxRound
	for {
		h, err := node.ledger.AddressTxns(addr, r)
		if err != nil {
			return TxnWithStatus{}, false
		}
		for _, tx := range h {
			if tx.ID() == txID {
				return TxnWithStatus{
					Txn:            tx.SignedTxn,
					ConfirmedRound: r,
					ApplyData:      tx.ApplyData,
				}, true
			}
		}
		if r == minRound {
			break
		}
		r--
	}
	return TxnWithStatus{}, false
}

// GetPendingTransaction looks for the required txID in the recent ledger
// blocks, in the txpool, and in the txpool's status cache.  It returns
// the SignedTxn (with status information), and a bool to indicate if the
// transaction was found.
func (node *AlgorandFullNode) GetPendingTransaction(txID transactions.Txid) (res TxnWithStatus, found bool) {
	// We need to check both the pool and the ledger's blocks.
	// If the transaction is found in a committed block, that
	// takes precedence.  But we check the pool first, because
	// otherwise there could be a race between the pool and the
	// ledger, where the block wasn't in the ledger at first,
	// but by the time we check the pool, it's not there either
	// because it committed.

	// The default return value is found=false, which is
	// appropriate if the transaction isn't found anywhere.

	// Check if it's in the pool or evicted from the pool.
	tx, txErr, found := node.transactionPool.Lookup(txID)
	if found {
		res = TxnWithStatus{
			Txn:            tx,
			ConfirmedRound: 0,
			PoolError:      txErr,
		}
		found = true

		// Keep looking in the ledger..
	}

	var maxLife basics.Round
	latest := node.ledger.Latest()
	proto, err := node.ledger.ConsensusParams(latest)
	if err == nil {
		maxLife = basics.Round(proto.MaxTxnLife)
	} else {
		node.log.Errorf("node.GetPendingTransaction: cannot get consensus params for latest round %v", latest)
	}
	maxRound := latest
	minRound := maxRound.SubSaturate(maxLife)

	for r := minRound; r <= maxRound; r++ {
		tx, found, err := node.ledger.LookupTxid(txID, r)
		if err != nil || !found {
			continue
		}
		return TxnWithStatus{
			Txn:            tx.SignedTxn,
			ConfirmedRound: r,
			ApplyData:      tx.ApplyData,
		}, true
	}

	// Return whatever we found in the pool (if anything).
	return
}

// Status returns a StatusReport structure reporting our status as Active and with our ledger's LastRound
func (node *AlgorandFullNode) Status() (s StatusReport, err error) {
	node.syncStatusMu.Lock()
	s.LastRoundTimestamp = node.lastRoundTimestamp
	s.HasSyncedSinceStartup = node.hasSyncedSinceStartup
	node.syncStatusMu.Unlock()

	node.mu.Lock()
	defer node.mu.Unlock()
	if node.catchpointCatchupService != nil {
		// we're in catchpoint catchup mode.
		lastBlockHeader := node.catchpointCatchupService.GetLatestBlockHeader()
		s.LastRound = lastBlockHeader.Round
		s.LastVersion = lastBlockHeader.CurrentProtocol
		s.NextVersion, s.NextVersionRound, s.NextVersionSupported = lastBlockHeader.NextVersionInfo()
		s.StoppedAtUnsupportedRound = s.LastRound+1 == s.NextVersionRound && !s.NextVersionSupported

		// for now, I'm leaving this commented out. Once we refactor some of the ledger locking mechanisms, we
		// should be able to make this call work.
		//s.LastCatchpoint = node.ledger.GetLastCatchpointLabel()

		// report back the catchpoint catchup progress statistics
		stats := node.catchpointCatchupService.GetStatistics()
		s.Catchpoint = stats.CatchpointLabel
		s.CatchpointCatchupTotalAccounts = stats.TotalAccounts
		s.CatchpointCatchupProcessedAccounts = stats.ProcessedAccounts
		s.CatchpointCatchupVerifiedAccounts = stats.VerifiedAccounts
		s.CatchpointCatchupTotalBlocks = stats.TotalBlocks
		s.CatchpointCatchupAcquiredBlocks = stats.AcquiredBlocks
		s.CatchupTime = time.Now().Sub(stats.StartTime)
	} else {
		// we're not in catchpoint catchup mode
		var b bookkeeping.BlockHeader
		s.LastRound = node.ledger.Latest()
		b, err = node.ledger.BlockHdr(s.LastRound)
		if err != nil {
			return
		}
		s.LastVersion = b.CurrentProtocol
		s.NextVersion, s.NextVersionRound, s.NextVersionSupported = b.NextVersionInfo()

		s.StoppedAtUnsupportedRound = s.LastRound+1 == s.NextVersionRound && !s.NextVersionSupported
		s.LastCatchpoint = node.ledger.GetLastCatchpointLabel()
		s.SynchronizingTime = node.catchupService.SynchronizingTime()
		s.CatchupTime = node.catchupService.SynchronizingTime()
	}

	return
}

// GenesisID returns the ID of the genesis node.
func (node *AlgorandFullNode) GenesisID() string {
	node.mu.Lock()
	defer node.mu.Unlock()

	return node.genesisID
}

// GenesisHash returns the hash of the genesis configuration.
func (node *AlgorandFullNode) GenesisHash() crypto.Digest {
	node.mu.Lock()
	defer node.mu.Unlock()

	return node.genesisHash
}

// PoolStats returns a PoolStatus structure reporting stats about the transaction pool
func (node *AlgorandFullNode) PoolStats() PoolStats {
	r := node.ledger.Latest()
	last, err := node.ledger.Block(r)
	if err != nil {
		node.log.Warnf("AlgorandFullNode: could not read ledger's last round: %v", err)
		return PoolStats{}
	}

	return PoolStats{
		NumConfirmed:   uint64(len(last.Payset)),
		NumOutstanding: uint64(node.transactionPool.PendingCount()),
		NumExpired:     uint64(node.transactionPool.NumExpired(r)),
	}
}

// SuggestedFee returns the suggested fee per byte recommended to ensure a new transaction is processed in a timely fashion.
// Caller should set fee to max(MinTxnFee, SuggestedFee() * len(encoded SignedTxn))
func (node *AlgorandFullNode) SuggestedFee() basics.MicroAlgos {
	return basics.MicroAlgos{Raw: node.transactionPool.FeePerByte()}
}

// GetPendingTxnsFromPool returns a snapshot of every pending transactions from the node's transaction pool in a slice.
// Transactions are sorted in decreasing order. If no transactions, returns an empty slice.
func (node *AlgorandFullNode) GetPendingTxnsFromPool() ([]transactions.SignedTxn, error) {
	return bookkeeping.SignedTxnGroupsFlatten(node.transactionPool.PendingTxGroups()), nil
}

// Reload participation keys from disk periodically
func (node *AlgorandFullNode) checkForParticipationKeys() {
	defer node.monitoringRoutinesWaitGroup.Done()
	ticker := time.NewTicker(participationKeyCheckSecs * time.Second)
	for {
		select {
		case <-ticker.C:
			node.loadParticipationKeys()
		case <-node.ctx.Done():
			ticker.Stop()
			return
		}
	}
}

func (node *AlgorandFullNode) loadParticipationKeys() error {
	// Generate a list of all potential participation key files
	genesisDir := filepath.Join(node.rootDir, node.genesisID)
	files, err := ioutil.ReadDir(genesisDir)
	if err != nil {
		return fmt.Errorf("AlgorandFullNode.loadPartitipationKeys: could not read directory %v: %v", genesisDir, err)
	}

	// For each of these files
	for _, info := range files {
		// If it can't be a participation key database, skip it
		if !config.IsPartKeyFilename(info.Name()) {
			continue
		}
		filename := info.Name()

		// Fetch a handle to this database
		handle, err := node.getExistingPartHandle(filename)
		if err != nil {
			return fmt.Errorf("AlgorandFullNode.loadParticipationKeys: cannot load db %v: %v", filename, err)
		}

		// Fetch an account.Participation from the database
		part, err := account.RestoreParticipation(handle)
		if err != nil {
			handle.Close()
			if err == account.ErrUnsupportedSchema {
				node.log.Infof("Loaded participation keys from storage: %s %s", part.Address(), info.Name())
				msg := fmt.Sprintf("loadParticipationKeys: not loading unsupported participation key: %v; renaming to *.old", info.Name())
				fmt.Println(msg)
				node.log.Warn(msg)
				fullname := filepath.Join(genesisDir, info.Name())
				os.Rename(fullname, filepath.Join(fullname, ".old"))
			} else {
				return fmt.Errorf("AlgorandFullNode.loadParticipationKeys: cannot load account at %v: %v", info.Name(), err)
			}
		} else {
			// Tell the AccountManager about the Participation (dupes don't matter)
			added := node.accountManager.AddParticipation(part)
			if added {
				node.log.Infof("Loaded participation keys from storage: %s %s", part.Address(), info.Name())
			} else {
				part.Close()
			}
		}
	}

	return nil
}

var txPoolGuage = metrics.MakeGauge(metrics.MetricName{Name: "algod_tx_pool_count", Description: "current number of available transactions in pool"})

func (node *AlgorandFullNode) txPoolGaugeThread() {
	defer node.monitoringRoutinesWaitGroup.Done()
	ticker := time.NewTicker(10 * time.Second)
	defer ticker.Stop()
	for true {
		select {
		case <-ticker.C:
			txPoolGuage.Set(float64(node.transactionPool.PendingCount()), nil)
		case <-node.ctx.Done():
			return
		}
	}
}

// IsArchival returns true the node is an archival node, false otherwise
func (node *AlgorandFullNode) IsArchival() bool {
	return node.config.Archival
}

// OnNewBlock implements the BlockListener interface so we're notified after each block is written to the ledger
func (node *AlgorandFullNode) OnNewBlock(block bookkeeping.Block, delta ledger.StateDelta) {
	if node.ledger.Latest() > block.Round() {
		return
	}
	node.syncStatusMu.Lock()
	node.lastRoundTimestamp = time.Now()
	node.hasSyncedSinceStartup = true
	node.syncStatusMu.Unlock()

	// Wake up oldKeyDeletionThread(), non-blocking.
	select {
	case node.oldKeyDeletionNotify <- struct{}{}:
	default:
	}
}

// oldKeyDeletionThread keeps deleting old participation keys.
// It runs in a separate thread so that, during catchup, we
// don't have to delete key for each block we received.
func (node *AlgorandFullNode) oldKeyDeletionThread() {
	defer node.monitoringRoutinesWaitGroup.Done()
	for {
		select {
		case <-node.ctx.Done():
			return
		case <-node.oldKeyDeletionNotify:
		}

		r := node.ledger.Latest()

		// We need to find the consensus protocol used to agree on block r,
		// since that determines the params used for ephemeral keys in block
		// r.  The params come from agreement.ParamsRound(r), which is r-2.
		hdr, err := node.ledger.BlockHdr(agreement.ParamsRound(r))
		if err != nil {
			switch err.(type) {
			case ledger.ErrNoEntry:
				// No need to warn; expected during catchup.
			default:
				node.log.Warnf("Cannot look up block %d for deleting ephemeral keys: %v", agreement.ParamsRound(r), err)
			}
		} else {
			proto := config.Consensus[hdr.CurrentProtocol]

			node.mu.Lock()
			node.accountManager.DeleteOldKeys(r+1, proto)
			node.mu.Unlock()
		}
	}
}

// Uint64 implements the randomness by calling the crypto library.
func (node *AlgorandFullNode) Uint64() uint64 {
	return crypto.RandUint64()
}

// Indexer returns a pointer to nodes indexer
func (node *AlgorandFullNode) Indexer() (*indexer.Indexer, error) {
	if node.indexer != nil && node.config.IsIndexerActive {
		return node.indexer, nil
	}
	return nil, fmt.Errorf("indexer is not active")
}

// GetTransactionByID gets transaction by ID
// this function is intended to be called externally via the REST api interface.
func (node *AlgorandFullNode) GetTransactionByID(txid transactions.Txid, rnd basics.Round) (TxnWithStatus, error) {
	stx, _, err := node.ledger.LookupTxid(txid, rnd)
	if err != nil {
		return TxnWithStatus{}, err
	}
	return TxnWithStatus{
		Txn:            stx.SignedTxn,
		ConfirmedRound: rnd,
		ApplyData:      stx.ApplyData,
	}, nil
}

// StartCatchup starts the catchpoint mode and attempt to get to the provided catchpoint
// this function is intended to be called externally via the REST api interface.
func (node *AlgorandFullNode) StartCatchup(catchpoint string) error {
	node.mu.Lock()
	defer node.mu.Unlock()
	if node.indexer != nil {
		return fmt.Errorf("catching up using a catchpoint is not supported on indexer-enabled nodes")
	}
	if node.catchpointCatchupService != nil {
		stats := node.catchpointCatchupService.GetStatistics()
		// No need to return an error
		if catchpoint == stats.CatchpointLabel {
			return MakeCatchpointAlreadyInProgressError(catchpoint)
		}
		return MakeCatchpointUnableToStartError(stats.CatchpointLabel, catchpoint)
	}
	var err error
	node.catchpointCatchupService, err = catchup.MakeNewCatchpointCatchupService(catchpoint, node, node.log, node.net, node.ledger.Ledger, node.config)
	if err != nil {
		node.log.Warnf("unable to create catchpoint catchup service : %v", err)
		return err
	}
	node.catchpointCatchupService.Start(node.ctx)
	node.log.Infof("starting catching up toward catchpoint %s", catchpoint)
	return nil
}

// AbortCatchup aborts the given catchpoint
// this function is intended to be called externally via the REST api interface.
func (node *AlgorandFullNode) AbortCatchup(catchpoint string) error {
	node.mu.Lock()
	defer node.mu.Unlock()
	if node.catchpointCatchupService == nil {
		return nil
	}
	stats := node.catchpointCatchupService.GetStatistics()
	if stats.CatchpointLabel != catchpoint {
		return fmt.Errorf("unable to abort catchpoint catchup for '%s' - already catching up '%s'", catchpoint, stats.CatchpointLabel)
	}
	node.catchpointCatchupService.Abort()
	return nil
}

// SetCatchpointCatchupMode change the node's operational mode from catchpoint catchup mode and back, it returns a
// channel which contains the updated node context. This function need to work asyncronisly so that the caller could
// detect and handle the usecase where the node is being shut down while we're switching to/from catchup mode without
// deadlocking on the shared node mutex.
func (node *AlgorandFullNode) SetCatchpointCatchupMode(catchpointCatchupMode bool) (outCtxCh <-chan context.Context) {
	// create a non-buffered channel to return the newly created context. The fact that it's non-buffered here
	// is imporant, as it allows us to syncronize the "receiving" of the new context before canceling of the previous
	// one.
	ctxCh := make(chan context.Context)
	outCtxCh = ctxCh
	go func() {
		node.mu.Lock()
		// check that the node wasn't canceled. If it have been canceled, it means that the node.Stop() was called, in which case
		// we should close the channel.
		if node.ctx.Err() == context.Canceled {
			close(ctxCh)
			node.mu.Unlock()
			return
		}
		if catchpointCatchupMode {
			// stop..
			defer func() {
				node.mu.Unlock()
				node.waitMonitoringRoutines()
			}()
			node.net.ClearHandlers()
			node.txHandler.Stop()
			node.agreementService.Shutdown()
			node.catchupService.Stop()
			node.txPoolSyncerService.Stop()
			node.blockService.Stop()
			node.ledgerService.Stop()
			node.wsFetcherService.Stop()

			prevNodeCancelFunc := node.cancelCtx

			// Set up a context we can use to cancel goroutines on Stop()
			node.ctx, node.cancelCtx = context.WithCancel(context.Background())
			ctxCh <- node.ctx

			prevNodeCancelFunc()
			return
		}
		defer node.mu.Unlock()
		// start
		node.transactionPool.Reset()
		node.wsFetcherService.Start()
		node.catchupService.Start()
		node.agreementService.Start()
		node.txPoolSyncerService.Start(node.catchupService.InitialSyncDone)
		node.blockService.Start()
		node.ledgerService.Start()
		node.txHandler.Start()

		// start indexer
		if idx, err := node.Indexer(); err == nil {
			err := idx.Start()
			if err != nil {
				node.log.Errorf("indexer failed to start, turning it off - %v", err)
				node.config.IsIndexerActive = false
			} else {
				node.log.Info("Indexer was started successfully")
			}
		} else {
			node.log.Infof("Indexer is not available - %v", err)
		}

		// Set up a context we can use to cancel goroutines on Stop()
		node.ctx, node.cancelCtx = context.WithCancel(context.Background())

		node.startMonitoringRoutines()

		// at this point, the catchpoint catchup is done ( either successfully or not.. )
		node.catchpointCatchupService = nil

		ctxCh <- node.ctx
	}()
	return

}

// validatedBlock satisfies agreement.ValidatedBlock
type validatedBlock struct {
	vb *ledger.ValidatedBlock
}

// WithSeed satisfies the agreement.ValidatedBlock interface.
func (vb validatedBlock) WithSeed(s committee.Seed) agreement.ValidatedBlock {
	lvb := vb.vb.WithSeed(s)
	return validatedBlock{vb: &lvb}
}

// Block satisfies the agreement.ValidatedBlock interface.
func (vb validatedBlock) Block() bookkeeping.Block {
	blk := vb.vb.Block()
	return blk
}

// AssembleBlock implements Ledger.AssembleBlock.
func (node *AlgorandFullNode) AssembleBlock(round basics.Round, deadline time.Time) (agreement.ValidatedBlock, error) {
	lvb, err := node.transactionPool.AssembleBlock(round, deadline)
	if err != nil {
		if err == pools.ErrStaleBlockAssemblyRequest {
			// convert specific error to one that would have special handling in the agreement code.
			err = agreement.ErrAssembleBlockRoundStale

			ledgerNextRound := node.ledger.NextRound()
			if ledgerNextRound == round {
				// we've asked for the right round.. and the ledger doesn't think it's stale.
				node.log.Errorf("AlgorandFullNode.AssembleBlock: could not generate a proposal for round %d, ledger and proposal generation are synced: %v", round, err)
			} else if ledgerNextRound < round {
				// from some reason, the ledger is behind the round that we're asking. That shouldn't happen, but error if it does.
				node.log.Errorf("AlgorandFullNode.AssembleBlock: could not generate a proposal for round %d, ledger next round is %d: %v", round, ledgerNextRound, err)
			}
			// the case where ledgerNextRound > round was not implemented here on purpose. This is the "normal case" where the
			// ledger was advancing faster then the agreement by the catchup.
		}
		return nil, err
	}
	return validatedBlock{vb: lvb}, nil
}<|MERGE_RESOLUTION|>--- conflicted
+++ resolved
@@ -132,11 +132,9 @@
 	oldKeyDeletionNotify        chan struct{}
 	monitoringRoutinesWaitGroup sync.WaitGroup
 
-<<<<<<< HEAD
+	tracer messagetracer.MessageTracer
+
 	compactCert *compactcert.Worker
-=======
-	tracer messagetracer.MessageTracer
->>>>>>> c17ef9bc
 }
 
 // TxnWithStatus represents information about a single transaction,
@@ -280,7 +278,9 @@
 		}
 	}
 
-<<<<<<< HEAD
+	node.tracer = messagetracer.NewTracer(log).Init(cfg)
+	gossip.SetTrace(agreementParameters.Network, node.tracer)
+
 	compactCertPathname := filepath.Join(genesisDir, config.CompactCertFilename)
 	compactCertAccess, err := db.MakeAccessor(compactCertPathname, false, false)
 	if err != nil {
@@ -288,10 +288,6 @@
 		return nil, err
 	}
 	node.compactCert = compactcert.MkWorker(compactCertAccess, node.log, node.accountManager, node.ledger.Ledger, node.net, node)
-=======
-	node.tracer = messagetracer.NewTracer(log).Init(cfg)
-	gossip.SetTrace(agreementParameters.Network, node.tracer)
->>>>>>> c17ef9bc
 
 	return node, err
 }
