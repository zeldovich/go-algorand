// Copyright (C) 2019-2020 Algorand, Inc.
// This file is part of go-algorand
//
// go-algorand is free software: you can redistribute it and/or modify
// it under the terms of the GNU Affero General Public License as
// published by the Free Software Foundation, either version 3 of the
// License, or (at your option) any later version.
//
// go-algorand is distributed in the hope that it will be useful,
// but WITHOUT ANY WARRANTY; without even the implied warranty of
// MERCHANTABILITY or FITNESS FOR A PARTICULAR PURPOSE.  See the
// GNU Affero General Public License for more details.
//
// You should have received a copy of the GNU Affero General Public License
// along with go-algorand.  If not, see <https://www.gnu.org/licenses/>.

package config

import (
	"encoding/json"
	"io/ioutil"
	"os"
	"path/filepath"
	"strconv"
	"time"

	"github.com/algorand/go-algorand/protocol"
)

// ConsensusParams specifies settings that might vary based on the
// particular version of the consensus protocol.
type ConsensusParams struct {
	// Consensus protocol upgrades.  Votes for upgrades are collected for
	// UpgradeVoteRounds.  If the number of positive votes is over
	// UpgradeThreshold, the proposal is accepted.
	//
	// UpgradeVoteRounds needs to be long enough to collect an
	// accurate sample of participants, and UpgradeThreshold needs
	// to be high enough to ensure that there are sufficient participants
	// after the upgrade.
	//
	// A consensus protocol upgrade may specify the delay between its
	// acceptance and its execution.  This gives clients time to notify
	// users.  This delay is specified by the upgrade proposer and must
	// be between MinUpgradeWaitRounds and MaxUpgradeWaitRounds (inclusive)
	// in the old protocol's parameters.  Note that these parameters refer
	// to the representation of the delay in a block rather than the actual
	// delay: if the specified delay is zero, it is equivalent to
	// DefaultUpgradeWaitRounds.
	//
	// The maximum length of a consensus version string is
	// MaxVersionStringLen.
	UpgradeVoteRounds        uint64
	UpgradeThreshold         uint64
	DefaultUpgradeWaitRounds uint64
	MinUpgradeWaitRounds     uint64
	MaxUpgradeWaitRounds     uint64
	MaxVersionStringLen      int

	// MaxTxnBytesPerBlock determines the maximum number of bytes
	// that transactions can take up in a block.  Specifically,
	// the sum of the lengths of encodings of each transaction
	// in a block must not exceed MaxTxnBytesPerBlock.
	MaxTxnBytesPerBlock int

	// MaxTxnBytesPerBlock is the maximum size of a transaction's Note field.
	MaxTxnNoteBytes int

	// MaxTxnLife is how long a transaction can be live for:
	// the maximum difference between LastValid and FirstValid.
	//
	// Note that in a protocol upgrade, the ledger must first be upgraded
	// to hold more past blocks for this value to be raised.
	MaxTxnLife uint64

	// ApprovedUpgrades describes the upgrade proposals that this protocol
	// implementation will vote for, along with their delay value
	// (in rounds).  A delay value of zero is the same as a delay of
	// DefaultUpgradeWaitRounds.
	ApprovedUpgrades map[protocol.ConsensusVersion]uint64

	// SupportGenesisHash indicates support for the GenesisHash
	// fields in transactions (and requires them in blocks).
	SupportGenesisHash bool

	// RequireGenesisHash indicates that GenesisHash must be present
	// in every transaction.
	RequireGenesisHash bool

	// DefaultKeyDilution specifies the granularity of top-level ephemeral
	// keys. KeyDilution is the number of second-level keys in each batch,
	// signed by a top-level "batch" key.  The default value can be
	// overriden in the account state.
	DefaultKeyDilution uint64

	// MinBalance specifies the minimum balance that can appear in
	// an account.  To spend money below MinBalance requires issuing
	// an account-closing transaction, which transfers all of the
	// money from the account, and deletes the account state.
	MinBalance uint64

	// MinTxnFee specifies the minimum fee allowed on a transaction.
	// A minimum fee is necessary to prevent DoS. In some sense this is
	// a way of making the spender subsidize the cost of storing this transaction.
	MinTxnFee uint64

	// RewardUnit specifies the number of MicroAlgos corresponding to one reward
	// unit.
	//
	// Rewards are received by whole reward units.  Fractions of
	// RewardUnits do not receive rewards.
	RewardUnit uint64

	// RewardsRateRefreshInterval is the number of rounds after which the
	// rewards level is recomputed for the next RewardsRateRefreshInterval rounds.
	RewardsRateRefreshInterval uint64

	// seed-related parameters
	SeedLookback        uint64 // how many blocks back we use seeds from in sortition. delta_s in the spec
	SeedRefreshInterval uint64 // how often an old block hash is mixed into the seed. delta_r in the spec

	// ledger retention policy
	MaxBalLookback uint64 // (current round - MaxBalLookback) is the oldest round the ledger must answer balance queries for

	// sortition threshold factors
	NumProposers           uint64
	SoftCommitteeSize      uint64
	SoftCommitteeThreshold uint64
	CertCommitteeSize      uint64
	CertCommitteeThreshold uint64
	NextCommitteeSize      uint64 // for any non-FPR votes >= deadline step, committee sizes and thresholds are constant
	NextCommitteeThreshold uint64
	LateCommitteeSize      uint64
	LateCommitteeThreshold uint64
	RedoCommitteeSize      uint64
	RedoCommitteeThreshold uint64
	DownCommitteeSize      uint64
	DownCommitteeThreshold uint64

	FilterTimeoutSmallLambdas             uint64
	FilterTimeoutPeriod0SmallLambdas      uint64

	FastRecoveryLambda    time.Duration // time between fast recovery attempts
	FastPartitionRecovery bool          // set when fast partition recovery is enabled

	// commit to payset using a hash of entire payset,
	// instead of txid merkle tree
	PaysetCommitFlat bool

	MaxTimestampIncrement int64 // maximum time between timestamps on successive blocks

	// support for the efficient encoding in SignedTxnInBlock
	SupportSignedTxnInBlock bool

	// force the FeeSink address to be non-participating in the genesis balances.
	ForceNonParticipatingFeeSink bool

	// support for ApplyData in SignedTxnInBlock
	ApplyData bool

	// track reward distributions in ApplyData
	RewardsInApplyData bool

	// domain-separated credentials
	CredentialDomainSeparationEnabled bool

	// support for transactions that mark an account non-participating
	SupportBecomeNonParticipatingTransactions bool

	// fix the rewards calculation by avoiding subtracting too much from the rewards pool
	PendingResidueRewards bool

	// asset support
	Asset bool

	// max number of assets per account
	MaxAssetsPerAccount int

	// max length of asset name
	MaxAssetNameBytes int

	// max length of asset unit name
	MaxAssetUnitNameBytes int

	// max length of asset url
	MaxAssetURLBytes int

	// support sequential transaction counter TxnCounter
	TxnCounter bool

	// transaction groups
	SupportTxGroups bool

	// max group size
	MaxTxGroupSize int

	// support for transaction leases
	// note: if FixTransactionLeases is not set, the transaction
	// leases supported are faulty; specifically, they do not
	// enforce exclusion correctly when the FirstValid of
	// transactions do not match.
	SupportTransactionLeases bool
	FixTransactionLeases     bool

	// 0 for no support, otherwise highest version supported
	LogicSigVersion uint64

	// len(LogicSig.Logic) + len(LogicSig.Args[*]) must be less than this
	LogicSigMaxSize uint64

	// sum of estimated op cost must be less than this
	LogicSigMaxCost uint64

	// max decimal precision for assets
	MaxAssetDecimals uint32

	// SupportRekeying indicates support for account rekeying (the RekeyTo and AuthAddr fields)
	SupportRekeying bool

	// application support
	Application bool

	// max number of ApplicationArgs for an ApplicationCall transaction
	MaxAppArgs int

	// max sum([len(arg) for arg in txn.ApplicationArgs])
	MaxAppTotalArgLen int

	// maximum length of application approval program or clear state
	// program in bytes
	MaxAppProgramLen int

	// maximum number of accounts in the ApplicationCall Accounts field.
	// this determines, in part, the maximum number of balance records
	// accessed by a single transaction
	MaxAppTxnAccounts int

	// maximum number of app ids in the ApplicationCall ForeignApps field.
	// these are the only applications besides the called application for
	// which global state may be read in the transaction
	MaxAppTxnForeignApps int

	// maximum number of asset ids in the ApplicationCall ForeignAssets
	// field. these are the only assets for which the asset parameters may
	// be read in the transaction
	MaxAppTxnForeignAssets int

	// maximum cost of application approval program or clear state program
	MaxAppProgramCost int

	// maximum length of a key used in an application's global or local
	// key/value store
	MaxAppKeyLen int

	// maximum length of a bytes value used in an application's global or
	// local key/value store
	MaxAppBytesValueLen int

	// maximum number of applications a single account can create and store
	// AppParams for at once
	MaxAppsCreated int

	// maximum number of applications a single account can opt in to and
	// store AppLocalState for at once
	MaxAppsOptedIn int

	// flat MinBalance requirement for creating a single application and
	// storing its AppParams
	AppFlatParamsMinBalance uint64

	// flat MinBalance requirement for opting in to a single application
	// and storing its AppLocalState
	AppFlatOptInMinBalance uint64

	// MinBalance requirement per key/value entry in LocalState or
	// GlobalState key/value stores, regardless of value type
	SchemaMinBalancePerEntry uint64

	// MinBalance requirement (in addition to SchemaMinBalancePerEntry) for
	// integer values stored in LocalState or GlobalState key/value stores
	SchemaUintMinBalance uint64

	// MinBalance requirement (in addition to SchemaMinBalancePerEntry) for
	// []byte values stored in LocalState or GlobalState key/value stores
	SchemaBytesMinBalance uint64

	// maximum number of total key/value pairs allowed by a given
	// LocalStateSchema (and therefore allowed in LocalState)
	MaxLocalSchemaEntries uint64

	// maximum number of total key/value pairs allowed by a given
	// GlobalStateSchema (and therefore allowed in GlobalState)
	MaxGlobalSchemaEntries uint64

	// maximum total minimum balance requirement for an account, used
	// to limit the maximum size of a single balance record
	MaximumMinimumBalance uint64

	// CompactCertRounds defines the frequency with with compact
	// certificates are generated.  Every round that is a multiple
	// of CompactCertRounds, the block header will include a Merkle
	// commitment to the set of online accounts (that can vote after
	// another CompactCertRounds rounds), and that block will be signed
	// (forming a compact certificate) by the voters from the previous
	// such Merkle tree commitment.  A value of zero means no compact
	// certificates.
	CompactCertRounds uint64

	// CompactCertTopVoters is a bound on how many online accounts get to
	// participate in forming the compact certificate, by including the
	// top CompactCertTopVoters accounts (by normalized balance) into the
	// Merkle commitment.
	CompactCertTopVoters uint64

	// CompactCertVotersLookback is the number of blocks we skip before
	// publishing a Merkle commitment to the online accounts.  Namely,
	// if block number N contains a Merkle commitment to the online
	// accounts (which, incidentally, means N%CompactCertRounds=0),
	// then the balances reflected in that commitment must come from
	// block N-CompactCertVotersLookback.  This gives each node some
	// time (CompactCertVotersLookback blocks worth of time) to
	// construct this Merkle tree, so as to avoid placing the
	// construction of this Merkle tree (and obtaining the requisite
	// accounts and balances) in the critical path.
	CompactCertVotersLookback uint64
<<<<<<< HEAD

	// CompactCertWeightThreshold is the percentage of top voters weight
	// that must sign the message (block header) for security.  The compact
	// certificate ensures this threshold holds; however, forming a valid
	// compact certificate requires a somewhat higher number of signatures,
	// and the more signatures are collected, the smaller the compact cert
	// can be.
	//
	// This threshold can be thought of as the maximum percentage of
	// malicious weight that compact certificates defend against.
	CompactCertWeightThreshold uint64
=======
>>>>>>> cd76f729
}

// ConsensusProtocols defines a set of supported protocol versions and their
// corresponding parameters.
type ConsensusProtocols map[protocol.ConsensusVersion]ConsensusParams

// Consensus tracks the protocol-level settings for different versions of the
// consensus protocol.
var Consensus ConsensusProtocols

// MaxVoteThreshold is the largest threshold for a bundle over all supported
// consensus protocols, used for decoding purposes.
var MaxVoteThreshold int

// MaxEvalDeltaAccounts is the largest number of accounts that may appear in
// an eval delta, used for decoding purposes.
var MaxEvalDeltaAccounts int

// MaxStateDeltaKeys is the largest number of key/value pairs that may appear
// in a StateDelta, used for decoding purposes.
var MaxStateDeltaKeys int

// MaxLogicSigMaxSize is the largest logical signature appear in any of the supported
// protocols, used for decoding purposes.
var MaxLogicSigMaxSize int

// MaxTxnNoteBytes is the largest supported nodes field array size supported by any
// of the consensus protocols. used for decoding purposes.
var MaxTxnNoteBytes int

// MaxTxGroupSize is the largest supported number of transactions per transaction group supported by any
// of the consensus protocols. used for decoding purposes.
var MaxTxGroupSize int

// MaxAppProgramLen is the largest supported app program size supported by any
// of the consensus protocols. used for decoding purposes.
var MaxAppProgramLen int

func checkSetMax(value int, curMax *int) {
	if value > *curMax {
		*curMax = value
	}
}

// checkSetAllocBounds sets some global variables used during msgpack decoding
// to enforce memory allocation limits. The values should be generous to
// prevent correctness bugs, but not so large that DoS attacks are trivial
func checkSetAllocBounds(p ConsensusParams) {
	checkSetMax(int(p.SoftCommitteeThreshold), &MaxVoteThreshold)
	checkSetMax(int(p.CertCommitteeThreshold), &MaxVoteThreshold)
	checkSetMax(int(p.NextCommitteeThreshold), &MaxVoteThreshold)
	checkSetMax(int(p.LateCommitteeThreshold), &MaxVoteThreshold)
	checkSetMax(int(p.RedoCommitteeThreshold), &MaxVoteThreshold)
	checkSetMax(int(p.DownCommitteeThreshold), &MaxVoteThreshold)

	// These bounds could be tighter, but since these values are just to
	// prevent DoS, setting them to be the maximum number of allowed
	// executed TEAL instructions should be fine (order of ~1000)
	checkSetMax(p.MaxAppProgramLen, &MaxStateDeltaKeys)
	checkSetMax(p.MaxAppProgramLen, &MaxEvalDeltaAccounts)
	checkSetMax(p.MaxAppProgramLen, &MaxAppProgramLen)
	checkSetMax(int(p.LogicSigMaxSize), &MaxLogicSigMaxSize)
	checkSetMax(p.MaxTxnNoteBytes, &MaxTxnNoteBytes)
	checkSetMax(p.MaxTxGroupSize, &MaxTxGroupSize)
}

// SaveConfigurableConsensus saves the configurable protocols file to the provided data directory.
func SaveConfigurableConsensus(dataDirectory string, params ConsensusProtocols) error {
	consensusProtocolPath := filepath.Join(dataDirectory, ConfigurableConsensusProtocolsFilename)

	encodedConsensusParams, err := json.Marshal(params)
	if err != nil {
		return err
	}
	err = ioutil.WriteFile(consensusProtocolPath, encodedConsensusParams, 0644)
	return err
}

// DeepCopy creates a deep copy of a consensus protocols map.
func (cp ConsensusProtocols) DeepCopy() ConsensusProtocols {
	staticConsensus := make(ConsensusProtocols)
	for consensusVersion, consensusParams := range cp {
		// recreate the ApprovedUpgrades map since we don't want to modify the original one.
		if consensusParams.ApprovedUpgrades != nil {
			newApprovedUpgrades := make(map[protocol.ConsensusVersion]uint64)
			for ver, when := range consensusParams.ApprovedUpgrades {
				newApprovedUpgrades[ver] = when
			}
			consensusParams.ApprovedUpgrades = newApprovedUpgrades
		}
		staticConsensus[consensusVersion] = consensusParams
	}
	return staticConsensus
}

// Merge merges a configurable consensus ontop of the existing consensus protocol and return
// a new consensus protocol without modify any of the incoming structures.
func (cp ConsensusProtocols) Merge(configurableConsensus ConsensusProtocols) ConsensusProtocols {
	staticConsensus := cp.DeepCopy()

	for consensusVersion, consensusParams := range configurableConsensus {
		if consensusParams.ApprovedUpgrades == nil {
			// if we were provided with an empty ConsensusParams, delete the existing reference to this consensus version
			for cVer, cParam := range staticConsensus {
				if cVer == consensusVersion {
					delete(staticConsensus, cVer)
				} else if _, has := cParam.ApprovedUpgrades[consensusVersion]; has {
					// delete upgrade to deleted version
					delete(cParam.ApprovedUpgrades, consensusVersion)
				}
			}
		} else {
			// need to add/update entry
			staticConsensus[consensusVersion] = consensusParams
		}
	}

	return staticConsensus
}

// LoadConfigurableConsensusProtocols loads the configurable protocols from the data directroy
func LoadConfigurableConsensusProtocols(dataDirectory string) error {
	newConsensus, err := PreloadConfigurableConsensusProtocols(dataDirectory)
	if err != nil {
		return err
	}
	if newConsensus != nil {
		Consensus = newConsensus
		// Set allocation limits
		for _, p := range Consensus {
			checkSetAllocBounds(p)
		}
	}
	return nil
}

// PreloadConfigurableConsensusProtocols loads the configurable protocols from the data directroy
// and merge it with a copy of the Consensus map. Then, it returns it to the caller.
func PreloadConfigurableConsensusProtocols(dataDirectory string) (ConsensusProtocols, error) {
	consensusProtocolPath := filepath.Join(dataDirectory, ConfigurableConsensusProtocolsFilename)
	file, err := os.Open(consensusProtocolPath)

	if err != nil {
		if os.IsNotExist(err) {
			// this file is not required, only optional. if it's missing, no harm is done.
			return Consensus, nil
		}
		return nil, err
	}
	defer file.Close()

	configurableConsensus := make(ConsensusProtocols)

	decoder := json.NewDecoder(file)
	err = decoder.Decode(&configurableConsensus)
	if err != nil {
		return nil, err
	}
	return Consensus.Merge(configurableConsensus), nil
}

func initConsensusProtocols() {
	// WARNING: copying a ConsensusParams by value into a new variable
	// does not copy the ApprovedUpgrades map.  Make sure that each new
	// ConsensusParams structure gets a fresh ApprovedUpgrades map.

	// Base consensus protocol version, v7.
	v7 := ConsensusParams{
		UpgradeVoteRounds:        10000,
		UpgradeThreshold:         9000,
		DefaultUpgradeWaitRounds: 10000,
		MaxVersionStringLen:      64,

		MinBalance:          10000,
		MinTxnFee:           1000,
		MaxTxnLife:          1000,
		MaxTxnNoteBytes:     1024,
		MaxTxnBytesPerBlock: 1000000,
		DefaultKeyDilution:  10000,

		MaxTimestampIncrement: 25,

		RewardUnit:                 1e6,
		RewardsRateRefreshInterval: 5e5,

		ApprovedUpgrades: map[protocol.ConsensusVersion]uint64{},

		NumProposers:           30,
		SoftCommitteeSize:      2500,
		SoftCommitteeThreshold: 1870,
		CertCommitteeSize:      1000,
		CertCommitteeThreshold: 720,
		NextCommitteeSize:      10000,
		NextCommitteeThreshold: 7750,
		LateCommitteeSize:      10000,
		LateCommitteeThreshold: 7750,
		RedoCommitteeSize:      10000,
		RedoCommitteeThreshold: 7750,
		DownCommitteeSize:      10000,
		DownCommitteeThreshold: 7750,

		FilterTimeoutSmallLambdas:        2,
		FilterTimeoutPeriod0SmallLambdas: 2,

		FastRecoveryLambda: 5 * time.Minute,

		SeedLookback:        2,
		SeedRefreshInterval: 100,

		MaxBalLookback: 320,

		MaxTxGroupSize: 1,
	}

	v7.ApprovedUpgrades = map[protocol.ConsensusVersion]uint64{}
	Consensus[protocol.ConsensusV7] = v7

	// v8 uses parameters and a seed derivation policy (the "twin seeds") from Georgios' new analysis
	v8 := v7

	v8.SeedRefreshInterval = 80
	v8.NumProposers = 9
	v8.SoftCommitteeSize = 2990
	v8.SoftCommitteeThreshold = 2267
	v8.CertCommitteeSize = 1500
	v8.CertCommitteeThreshold = 1112
	v8.NextCommitteeSize = 5000
	v8.NextCommitteeThreshold = 3838
	v8.LateCommitteeSize = 5000
	v8.LateCommitteeThreshold = 3838
	v8.RedoCommitteeSize = 5000
	v8.RedoCommitteeThreshold = 3838
	v8.DownCommitteeSize = 5000
	v8.DownCommitteeThreshold = 3838

	v8.ApprovedUpgrades = map[protocol.ConsensusVersion]uint64{}
	Consensus[protocol.ConsensusV8] = v8

	// v7 can be upgraded to v8.
	v7.ApprovedUpgrades[protocol.ConsensusV8] = 0

	// v9 increases the minimum balance to 100,000 microAlgos.
	v9 := v8
	v9.MinBalance = 100000
	v9.ApprovedUpgrades = map[protocol.ConsensusVersion]uint64{}
	Consensus[protocol.ConsensusV9] = v9

	// v8 can be upgraded to v9.
	v8.ApprovedUpgrades[protocol.ConsensusV9] = 0

	// v10 introduces fast partition recovery (and also raises NumProposers).
	v10 := v9
	v10.FastPartitionRecovery = true
	v10.NumProposers = 20
	v10.LateCommitteeSize = 500
	v10.LateCommitteeThreshold = 320
	v10.RedoCommitteeSize = 2400
	v10.RedoCommitteeThreshold = 1768
	v10.DownCommitteeSize = 6000
	v10.DownCommitteeThreshold = 4560
	v10.ApprovedUpgrades = map[protocol.ConsensusVersion]uint64{}
	Consensus[protocol.ConsensusV10] = v10

	// v9 can be upgraded to v10.
	v9.ApprovedUpgrades[protocol.ConsensusV10] = 0

	// v11 introduces SignedTxnInBlock.
	v11 := v10
	v11.SupportSignedTxnInBlock = true
	v11.PaysetCommitFlat = true
	v11.ApprovedUpgrades = map[protocol.ConsensusVersion]uint64{}
	Consensus[protocol.ConsensusV11] = v11

	// v10 can be upgraded to v11.
	v10.ApprovedUpgrades[protocol.ConsensusV11] = 0

	// v12 increases the maximum length of a version string.
	v12 := v11
	v12.MaxVersionStringLen = 128
	v12.ApprovedUpgrades = map[protocol.ConsensusVersion]uint64{}
	Consensus[protocol.ConsensusV12] = v12

	// v11 can be upgraded to v12.
	v11.ApprovedUpgrades[protocol.ConsensusV12] = 0

	// v13 makes the consensus version a meaningful string.
	v13 := v12
	v13.ApprovedUpgrades = map[protocol.ConsensusVersion]uint64{}
	Consensus[protocol.ConsensusV13] = v13

	// v12 can be upgraded to v13.
	v12.ApprovedUpgrades[protocol.ConsensusV13] = 0

	// v14 introduces tracking of closing amounts in ApplyData, and enables
	// GenesisHash in transactions.
	v14 := v13
	v14.ApplyData = true
	v14.SupportGenesisHash = true
	v14.ApprovedUpgrades = map[protocol.ConsensusVersion]uint64{}
	Consensus[protocol.ConsensusV14] = v14

	// v13 can be upgraded to v14.
	v13.ApprovedUpgrades[protocol.ConsensusV14] = 0

	// v15 introduces tracking of reward distributions in ApplyData.
	v15 := v14
	v15.RewardsInApplyData = true
	v15.ForceNonParticipatingFeeSink = true
	v15.ApprovedUpgrades = map[protocol.ConsensusVersion]uint64{}
	Consensus[protocol.ConsensusV15] = v15

	// v14 can be upgraded to v15.
	v14.ApprovedUpgrades[protocol.ConsensusV15] = 0

	// v16 fixes domain separation in credentials.
	v16 := v15
	v16.CredentialDomainSeparationEnabled = true
	v16.RequireGenesisHash = true
	v16.ApprovedUpgrades = map[protocol.ConsensusVersion]uint64{}
	Consensus[protocol.ConsensusV16] = v16

	// v15 can be upgraded to v16.
	v15.ApprovedUpgrades[protocol.ConsensusV16] = 0

	// ConsensusV17 points to 'final' spec commit
	v17 := v16
	v17.ApprovedUpgrades = map[protocol.ConsensusVersion]uint64{}
	Consensus[protocol.ConsensusV17] = v17

	// v16 can be upgraded to v17.
	v16.ApprovedUpgrades[protocol.ConsensusV17] = 0

	// ConsensusV18 points to reward calculation spec commit
	v18 := v17
	v18.PendingResidueRewards = true
	v18.ApprovedUpgrades = map[protocol.ConsensusVersion]uint64{}
	v18.TxnCounter = true
	v18.Asset = true
	v18.LogicSigVersion = 1
	v18.LogicSigMaxSize = 1000
	v18.LogicSigMaxCost = 20000
	v18.MaxAssetsPerAccount = 1000
	v18.SupportTxGroups = true
	v18.MaxTxGroupSize = 16
	v18.SupportTransactionLeases = true
	v18.SupportBecomeNonParticipatingTransactions = true
	v18.MaxAssetNameBytes = 32
	v18.MaxAssetUnitNameBytes = 8
	v18.MaxAssetURLBytes = 32
	Consensus[protocol.ConsensusV18] = v18

	// ConsensusV19 is the official spec commit ( teal, assets, group tx )
	v19 := v18
	v19.ApprovedUpgrades = map[protocol.ConsensusVersion]uint64{}

	Consensus[protocol.ConsensusV19] = v19

	// v18 can be upgraded to v19.
	v18.ApprovedUpgrades[protocol.ConsensusV19] = 0
	// v17 can be upgraded to v19.
	v17.ApprovedUpgrades[protocol.ConsensusV19] = 0

	// v20 points to adding the precision to the assets.
	v20 := v19
	v20.ApprovedUpgrades = map[protocol.ConsensusVersion]uint64{}
	v20.MaxAssetDecimals = 19
	// we want to adjust the upgrade time to be roughly one week.
	// one week, in term of rounds would be:
	// 140651 = (7 * 24 * 60 * 60 / 4.3)
	// for the sake of future manual calculations, we'll round that down
	// a bit :
	v20.DefaultUpgradeWaitRounds = 140000
	Consensus[protocol.ConsensusV20] = v20

	// v19 can be upgraded to v20.
	v19.ApprovedUpgrades[protocol.ConsensusV20] = 0

	// v21 fixes a bug in Credential.lowestOutput that would cause larger accounts to be selected to propose disproportionately more often than small accounts
	v21 := v20
	v21.ApprovedUpgrades = map[protocol.ConsensusVersion]uint64{}
	Consensus[protocol.ConsensusV21] = v21
	// v20 can be upgraded to v21.
	v20.ApprovedUpgrades[protocol.ConsensusV21] = 0

	// v22 is an upgrade which allows tuning the number of rounds to wait to execute upgrades.
	v22 := v21
	v22.ApprovedUpgrades = map[protocol.ConsensusVersion]uint64{}
	v22.MinUpgradeWaitRounds = 10000
	v22.MaxUpgradeWaitRounds = 150000
	Consensus[protocol.ConsensusV22] = v22

	// v23 is an upgrade which fixes the behavior of leases so that
	// it conforms with the intended spec.
	v23 := v22
	v23.ApprovedUpgrades = map[protocol.ConsensusVersion]uint64{}
	v23.FixTransactionLeases = true
	Consensus[protocol.ConsensusV23] = v23
	// v22 can be upgraded to v23.
	v22.ApprovedUpgrades[protocol.ConsensusV23] = 10000
	// v21 can be upgraded to v23.
	v21.ApprovedUpgrades[protocol.ConsensusV23] = 0

	// v24 is the stateful teal and rekeying upgrade
	v24 := v23
	v24.ApprovedUpgrades = map[protocol.ConsensusVersion]uint64{}
	v24.LogicSigVersion = 2

	// Enable application support
	v24.Application = true

	// Enable rekeying
	v24.SupportRekeying = true

	// 100.1 Algos (MinBalance for creating 1,000 assets)
	v24.MaximumMinimumBalance = 100100000

	v24.MaxAppArgs = 16
	v24.MaxAppTotalArgLen = 2048
	v24.MaxAppProgramLen = 1024
	v24.MaxAppKeyLen = 64
	v24.MaxAppBytesValueLen = 64

	// 0.1 Algos (Same min balance cost as an Asset)
	v24.AppFlatParamsMinBalance = 100000
	v24.AppFlatOptInMinBalance = 100000

	// Can look up Sender + 4 other balance records per Application txn
	v24.MaxAppTxnAccounts = 4

	// Can look up 2 other app creator balance records to see global state
	v24.MaxAppTxnForeignApps = 2

	// Can look up 2 assets to see asset parameters
	v24.MaxAppTxnForeignAssets = 2

	// 64 byte keys @ ~333 microAlgos/byte + delta
	v24.SchemaMinBalancePerEntry = 25000

	// 9 bytes @ ~333 microAlgos/byte + delta
	v24.SchemaUintMinBalance = 3500

	// 64 byte values @ ~333 microAlgos/byte + delta
	v24.SchemaBytesMinBalance = 25000

	// Maximum number of key/value pairs per local key/value store
	v24.MaxLocalSchemaEntries = 16

	// Maximum number of key/value pairs per global key/value store
	v24.MaxGlobalSchemaEntries = 64

	// Maximum cost of ApprovalProgram/ClearStateProgram
	v24.MaxAppProgramCost = 700

	// Maximum number of apps a single account can create
	v24.MaxAppsCreated = 10

	// Maximum number of apps a single account can opt into
	v24.MaxAppsOptedIn = 10
	Consensus[protocol.ConsensusV24] = v24

	// v23 can be upgraded to v24, with an update delay of 7 days ( see calculation above )
	v23.ApprovedUpgrades[protocol.ConsensusV24] = 140000

	// ConsensusFuture is used to test features that are implemented
	// but not yet released in a production protocol version.
	vFuture := v24
	vFuture.ApprovedUpgrades = map[protocol.ConsensusVersion]uint64{}

<<<<<<< HEAD
	// Enable compact certificates.
	vFuture.CompactCertRounds = 128
	vFuture.CompactCertTopVoters = 1024 * 1024
	vFuture.CompactCertVotersLookback = 16
	vFuture.CompactCertWeightThreshold = 30
=======
	// FilterTimeout 2s instead of 4s for period 0
	vFuture.FilterTimeoutPeriod0SmallLambdas = 1
>>>>>>> cd76f729

	Consensus[protocol.ConsensusFuture] = vFuture
}

// Global defines global Algorand protocol parameters which should not be overriden.
type Global struct {
	SmallLambda time.Duration // min amount of time to wait for leader's credential (i.e., time to propagate one credential)
	BigLambda   time.Duration // max amount of time to wait for leader's proposal (i.e., time to propagate one block)
}

// Protocol holds the global configuration settings for the agreement protocol,
// initialized with our current defaults. This is used across all nodes we create.
var Protocol = Global{
	SmallLambda: 2000 * time.Millisecond,
	BigLambda:   15000 * time.Millisecond,
}

func init() {
	Consensus = make(ConsensusProtocols)

	initConsensusProtocols()

	// Allow tuning SmallLambda for faster consensus in single-machine e2e
	// tests.  Useful for development.  This might make sense to fold into
	// a protocol-version-specific setting, once we move SmallLambda into
	// ConsensusParams.
	algoSmallLambda, err := strconv.ParseInt(os.Getenv("ALGOSMALLLAMBDAMSEC"), 10, 64)
	if err == nil {
		Protocol.SmallLambda = time.Duration(algoSmallLambda) * time.Millisecond
	}

	// Set allocation limits
	for _, p := range Consensus {
		checkSetAllocBounds(p)
	}
}<|MERGE_RESOLUTION|>--- conflicted
+++ resolved
@@ -323,7 +323,6 @@
 	// construction of this Merkle tree (and obtaining the requisite
 	// accounts and balances) in the critical path.
 	CompactCertVotersLookback uint64
-<<<<<<< HEAD
 
 	// CompactCertWeightThreshold is the percentage of top voters weight
 	// that must sign the message (block header) for security.  The compact
@@ -335,8 +334,6 @@
 	// This threshold can be thought of as the maximum percentage of
 	// malicious weight that compact certificates defend against.
 	CompactCertWeightThreshold uint64
-=======
->>>>>>> cd76f729
 }
 
 // ConsensusProtocols defines a set of supported protocol versions and their
@@ -805,16 +802,14 @@
 	vFuture := v24
 	vFuture.ApprovedUpgrades = map[protocol.ConsensusVersion]uint64{}
 
-<<<<<<< HEAD
+	// FilterTimeout 2s instead of 4s for period 0
+	vFuture.FilterTimeoutPeriod0SmallLambdas = 1
+
 	// Enable compact certificates.
 	vFuture.CompactCertRounds = 128
 	vFuture.CompactCertTopVoters = 1024 * 1024
 	vFuture.CompactCertVotersLookback = 16
 	vFuture.CompactCertWeightThreshold = 30
-=======
-	// FilterTimeout 2s instead of 4s for period 0
-	vFuture.FilterTimeoutPeriod0SmallLambdas = 1
->>>>>>> cd76f729
 
 	Consensus[protocol.ConsensusFuture] = vFuture
 }
