#!/usr/bin/env bash

# If enlistment isn't clean, it's 'dev'
CWD=$(cd "$(dirname "$0")" && pwd -P)
<<<<<<< HEAD

if ! "$CWD"/check_clean_enlistment.sh
then
    echo "dev"
    exit 0
fi
=======
>>>>>>> fdf3a4c2

if [ "$1" = "master" ]; then
    echo "master"
elif [ "$1" = "rel/nightly" ]; then
    echo "nightly"
elif [ "$1" = "rel/stable" ]; then
    echo "stable"
elif [ "$1" = "rel/beta" ]; then
    echo "beta"
else
    echo "dev"
fi
<|MERGE_RESOLUTION|>--- conflicted
+++ resolved
@@ -2,15 +2,6 @@
 
 # If enlistment isn't clean, it's 'dev'
 CWD=$(cd "$(dirname "$0")" && pwd -P)
-<<<<<<< HEAD
-
-if ! "$CWD"/check_clean_enlistment.sh
-then
-    echo "dev"
-    exit 0
-fi
-=======
->>>>>>> fdf3a4c2
 
 if [ "$1" = "master" ]; then
     echo "master"
