--- conflicted
+++ resolved
@@ -14,19 +14,13 @@
 }
 
 if [ "${OS}" = "linux" ]; then
-<<<<<<< HEAD
-    sudo apt-get update
-    sudo apt-get -y install libboost-all-dev expect jq
-=======
     if [ -z "$(dpkg -l sudo 2>/dev/null | grep ^ii)" ] ; then
 	apt-get update
 	apt-get -y install sudo
     fi
-	    
-    echo "deb [trusted=yes] https://dl.bintray.com/go-swagger/goswagger-debian ubuntu main" | sudo tee /etc/apt/sources.list.d/goswagger.list
+
     sudo apt-get update
-    sudo apt-get -y install libboost-all-dev expect jq swagger autoconf
->>>>>>> b4369d16
+    sudo apt-get -y install libboost-all-dev expect jq autoconf
 elif [ "${OS}" = "darwin" ]; then
     brew update
     brew tap caskroom/cask
